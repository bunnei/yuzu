// Copyright 2014 Citra Emulator Project
// Licensed under GPLv2 or any later version
// Refer to the license.txt file included.

#include <cinttypes>
#include <clocale>
#include <memory>
#include <thread>
#ifdef __APPLE__
#include <unistd.h> // for chdir
#endif

// VFS includes must be before glad as they will conflict with Windows file api, which uses defines.
#include "applets/error.h"
#include "applets/profile_select.h"
#include "applets/software_keyboard.h"
#include "applets/web_browser.h"
#include "configuration/configure_input.h"
#include "configuration/configure_per_general.h"
#include "core/file_sys/vfs.h"
#include "core/file_sys/vfs_real.h"
#include "core/frontend/applets/general_frontend.h"
#include "core/hle/service/acc/profile_manager.h"
#include "core/hle/service/am/applet_ae.h"
#include "core/hle/service/am/applet_oe.h"
#include "core/hle/service/am/applets/applets.h"
#include "core/hle/service/hid/controllers/npad.h"
#include "core/hle/service/hid/hid.h"

// These are wrappers to avoid the calls to CreateDirectory and CreateFile because of the Windows
// defines.
static FileSys::VirtualDir VfsFilesystemCreateDirectoryWrapper(
    const FileSys::VirtualFilesystem& vfs, const std::string& path, FileSys::Mode mode) {
    return vfs->CreateDirectory(path, mode);
}

static FileSys::VirtualFile VfsDirectoryCreateFileWrapper(const FileSys::VirtualDir& dir,
                                                          const std::string& path) {
    return dir->CreateFile(path);
}

#include <fmt/ostream.h>
#include <glad/glad.h>

#define QT_NO_OPENGL
#include <QClipboard>
#include <QDesktopServices>
#include <QDesktopWidget>
#include <QDialogButtonBox>
#include <QFile>
#include <QFileDialog>
#include <QInputDialog>
#include <QMessageBox>
#include <QProgressBar>
#include <QProgressDialog>
#include <QShortcut>
#include <QStatusBar>
#include <QSysInfo>
#include <QUrl>
#include <QtConcurrent/QtConcurrent>

#include <fmt/format.h>
#include "common/common_paths.h"
#include "common/detached_tasks.h"
#include "common/file_util.h"
#include "common/logging/backend.h"
#include "common/logging/filter.h"
#include "common/logging/log.h"
#include "common/memory_detect.h"
#include "common/microprofile.h"
#include "common/scm_rev.h"
#include "common/scope_exit.h"
#ifdef ARCHITECTURE_x86_64
#include "common/x64/cpu_detect.h"
#endif
#include "common/telemetry.h"
#include "core/core.h"
#include "core/crypto/key_manager.h"
#include "core/file_sys/card_image.h"
#include "core/file_sys/content_archive.h"
#include "core/file_sys/control_metadata.h"
#include "core/file_sys/patch_manager.h"
#include "core/file_sys/registered_cache.h"
#include "core/file_sys/romfs.h"
#include "core/file_sys/savedata_factory.h"
#include "core/file_sys/submission_package.h"
#include "core/frontend/applets/software_keyboard.h"
#include "core/hle/kernel/process.h"
#include "core/hle/service/am/am.h"
#include "core/hle/service/filesystem/filesystem.h"
#include "core/hle/service/nfp/nfp.h"
#include "core/hle/service/sm/sm.h"
#include "core/loader/loader.h"
#include "core/perf_stats.h"
#include "core/settings.h"
#include "core/telemetry_session.h"
#include "yuzu/about_dialog.h"
#include "yuzu/bootmanager.h"
#include "yuzu/compatdb.h"
#include "yuzu/compatibility_list.h"
#include "yuzu/configuration/config.h"
#include "yuzu/configuration/configure_dialog.h"
#include "yuzu/debugger/console.h"
#include "yuzu/debugger/profiler.h"
#include "yuzu/debugger/wait_tree.h"
#include "yuzu/discord.h"
#include "yuzu/game_list.h"
#include "yuzu/game_list_p.h"
#include "yuzu/hotkeys.h"
#include "yuzu/loading_screen.h"
#include "yuzu/main.h"
#include "yuzu/uisettings.h"

#ifdef USE_DISCORD_PRESENCE
#include "yuzu/discord_impl.h"
#endif

#ifdef YUZU_USE_QT_WEB_ENGINE
#include <QWebEngineProfile>
#include <QWebEngineScript>
#include <QWebEngineScriptCollection>
#include <QWebEngineSettings>
#include <QWebEngineView>
#endif

#ifdef QT_STATICPLUGIN
Q_IMPORT_PLUGIN(QWindowsIntegrationPlugin);
#endif

#ifdef _WIN32
#include <windows.h>
extern "C" {
// tells Nvidia and AMD drivers to use the dedicated GPU by default on laptops with switchable
// graphics
__declspec(dllexport) unsigned long NvOptimusEnablement = 0x00000001;
__declspec(dllexport) int AmdPowerXpressRequestHighPerformance = 1;
}
#endif

constexpr int default_mouse_timeout = 2500;

constexpr u64 DLC_BASE_TITLE_ID_MASK = 0xFFFFFFFFFFFFE000;

/**
 * "Callouts" are one-time instructional messages shown to the user. In the config settings, there
 * is a bitfield "callout_flags" options, used to track if a message has already been shown to the
 * user. This is 32-bits - if we have more than 32 callouts, we should retire and recyle old ones.
 */
enum class CalloutFlag : uint32_t {
    Telemetry = 0x1,
    DRDDeprecation = 0x2,
};

void GMainWindow::ShowTelemetryCallout() {
    if (UISettings::values.callout_flags & static_cast<uint32_t>(CalloutFlag::Telemetry)) {
        return;
    }

    UISettings::values.callout_flags |= static_cast<uint32_t>(CalloutFlag::Telemetry);
    const QString telemetry_message =
        tr("<a href='https://yuzu-emu.org/help/feature/telemetry/'>Anonymous "
           "data is collected</a> to help improve yuzu. "
           "<br/><br/>Would you like to share your usage data with us?");
    if (QMessageBox::question(this, tr("Telemetry"), telemetry_message) != QMessageBox::Yes) {
        Settings::values.enable_telemetry = false;
        Settings::Apply();
    }
}

const int GMainWindow::max_recent_files_item;

static void InitializeLogging() {
    Log::Filter log_filter;
    log_filter.ParseFilterString(Settings::values.log_filter);
    Log::SetGlobalFilter(log_filter);

    const std::string& log_dir = FileUtil::GetUserPath(FileUtil::UserPath::LogDir);
    FileUtil::CreateFullPath(log_dir);
    Log::AddBackend(std::make_unique<Log::FileBackend>(log_dir + LOG_FILE));
#ifdef _WIN32
    Log::AddBackend(std::make_unique<Log::DebuggerBackend>());
#endif
}

GMainWindow::GMainWindow()
    : config(new Config()), emu_thread(nullptr),
      vfs(std::make_shared<FileSys::RealVfsFilesystem>()),
      provider(std::make_unique<FileSys::ManualContentProvider>()) {
    InitializeLogging();

    setAcceptDrops(true);
    ui.setupUi(this);
    statusBar()->hide();

    default_theme_paths = QIcon::themeSearchPaths();
    UpdateUITheme();

    SetDiscordEnabled(UISettings::values.enable_discord_presence);
    discord_rpc->Update();

    InitializeWidgets();
    InitializeDebugWidgets();
    InitializeRecentFileMenuActions();
    InitializeHotkeys();

    SetDefaultUIGeometry();
    RestoreUIState();

    ConnectMenuEvents();
    ConnectWidgetEvents();

    const auto build_id = std::string(Common::g_build_id);
    const auto fmt = std::string(Common::g_title_bar_format_idle);
    const auto yuzu_build_version =
        fmt::format(fmt.empty() ? "yuzu Development Build" : fmt, std::string{}, std::string{},
                    std::string{}, std::string{}, std::string{}, build_id);

    LOG_INFO(Frontend, "yuzu Version: {} | {}-{}", yuzu_build_version, Common::g_scm_branch,
             Common::g_scm_desc);
#ifdef ARCHITECTURE_x86_64
    const auto& caps = Common::GetCPUCaps();
    std::string cpu_string = caps.cpu_string;
    if (caps.avx || caps.avx2 || caps.avx512) {
        cpu_string += " | AVX";
        if (caps.avx512) {
            cpu_string += "512";
        } else if (caps.avx2) {
            cpu_string += '2';
        }
        if (caps.fma || caps.fma4) {
            cpu_string += " | FMA";
        }
    }
    LOG_INFO(Frontend, "Host CPU: {}", cpu_string);
#endif
    LOG_INFO(Frontend, "Host OS: {}", QSysInfo::prettyProductName().toStdString());
    LOG_INFO(Frontend, "Host RAM: {:.2f} GB",
             Common::GetMemInfo().TotalPhysicalMemory / 1024.0f / 1024 / 1024);
    LOG_INFO(Frontend, "Host Swap: {:.2f} GB",
             Common::GetMemInfo().TotalSwapMemory / 1024.0f / 1024 / 1024);
    UpdateWindowTitle();

    show();

    Core::System::GetInstance().SetContentProvider(
        std::make_unique<FileSys::ContentProviderUnion>());
    Core::System::GetInstance().RegisterContentProvider(
        FileSys::ContentProviderUnionSlot::FrontendManual, provider.get());
    Core::System::GetInstance().GetFileSystemController().CreateFactories(*vfs);

    // Gen keys if necessary
    OnReinitializeKeys(ReinitializeKeyBehavior::NoWarning);

    game_list->LoadCompatibilityList();
    game_list->PopulateAsync(UISettings::values.game_dirs);

    // Show one-time "callout" messages to the user
    ShowTelemetryCallout();

    // make sure menubar has the arrow cursor instead of inheriting from this
    ui.menubar->setCursor(QCursor());
    statusBar()->setCursor(QCursor());

    mouse_hide_timer.setInterval(default_mouse_timeout);
    connect(&mouse_hide_timer, &QTimer::timeout, this, &GMainWindow::HideMouseCursor);
    connect(ui.menubar, &QMenuBar::hovered, this, &GMainWindow::ShowMouseCursor);

    QStringList args = QApplication::arguments();
    if (args.length() >= 2) {
        BootGame(args[1]);
    }
}

GMainWindow::~GMainWindow() {
    // will get automatically deleted otherwise
    if (render_window->parent() == nullptr)
        delete render_window;
}

void GMainWindow::ProfileSelectorSelectProfile() {
    QtProfileSelectionDialog dialog(this);
    dialog.setWindowFlags(Qt::Dialog | Qt::CustomizeWindowHint | Qt::WindowTitleHint |
                          Qt::WindowSystemMenuHint | Qt::WindowCloseButtonHint);
    dialog.setWindowModality(Qt::WindowModal);
    if (dialog.exec() == QDialog::Rejected) {
        emit ProfileSelectorFinishedSelection(std::nullopt);
        return;
    }

    Service::Account::ProfileManager manager;
    const auto uuid = manager.GetUser(static_cast<std::size_t>(dialog.GetIndex()));
    if (!uuid.has_value()) {
        emit ProfileSelectorFinishedSelection(std::nullopt);
        return;
    }

    emit ProfileSelectorFinishedSelection(uuid);
}

void GMainWindow::SoftwareKeyboardGetText(
    const Core::Frontend::SoftwareKeyboardParameters& parameters) {
    QtSoftwareKeyboardDialog dialog(this, parameters);
    dialog.setWindowFlags(Qt::Dialog | Qt::CustomizeWindowHint | Qt::WindowTitleHint |
                          Qt::WindowSystemMenuHint | Qt::WindowCloseButtonHint);
    dialog.setWindowModality(Qt::WindowModal);

    if (dialog.exec() == QDialog::Rejected) {
        emit SoftwareKeyboardFinishedText(std::nullopt);
        return;
    }

    emit SoftwareKeyboardFinishedText(dialog.GetText());
}

void GMainWindow::SoftwareKeyboardInvokeCheckDialog(std::u16string error_message) {
    QMessageBox::warning(this, tr("Text Check Failed"), QString::fromStdU16String(error_message));
    emit SoftwareKeyboardFinishedCheckDialog();
}

#ifdef YUZU_USE_QT_WEB_ENGINE

void GMainWindow::WebBrowserOpenPage(std::string_view filename, std::string_view additional_args) {
    NXInputWebEngineView web_browser_view(this);

    // Scope to contain the QProgressDialog for initialization
    {
        QProgressDialog progress(this);
        progress.setMinimumDuration(200);
        progress.setLabelText(tr("Loading Web Applet..."));
        progress.setRange(0, 4);
        progress.setValue(0);
        progress.show();

        auto future = QtConcurrent::run([this] { emit WebBrowserUnpackRomFS(); });

        while (!future.isFinished())
            QApplication::processEvents();

        progress.setValue(1);

        // Load the special shim script to handle input and exit.
        QWebEngineScript nx_shim;
        nx_shim.setSourceCode(GetNXShimInjectionScript());
        nx_shim.setWorldId(QWebEngineScript::MainWorld);
        nx_shim.setName(QStringLiteral("nx_inject.js"));
        nx_shim.setInjectionPoint(QWebEngineScript::DocumentCreation);
        nx_shim.setRunsOnSubFrames(true);
        web_browser_view.page()->profile()->scripts()->insert(nx_shim);

        web_browser_view.load(
            QUrl(QUrl::fromLocalFile(QString::fromStdString(std::string(filename))).toString() +
                 QString::fromStdString(std::string(additional_args))));

        progress.setValue(2);

        render_window->hide();
        web_browser_view.setFocus();

        const auto& layout = render_window->GetFramebufferLayout();
        web_browser_view.resize(layout.screen.GetWidth(), layout.screen.GetHeight());
        web_browser_view.move(layout.screen.left, layout.screen.top + menuBar()->height());
        web_browser_view.setZoomFactor(static_cast<qreal>(layout.screen.GetWidth()) /
                                       Layout::ScreenUndocked::Width);
        web_browser_view.settings()->setAttribute(
            QWebEngineSettings::LocalContentCanAccessRemoteUrls, true);

        web_browser_view.show();

        progress.setValue(3);

        QApplication::processEvents();

        progress.setValue(4);
    }

    bool finished = false;
    QAction* exit_action = new QAction(tr("Exit Web Applet"), this);
    connect(exit_action, &QAction::triggered, this, [&finished] { finished = true; });
    ui.menubar->addAction(exit_action);

    auto& npad =
        Core::System::GetInstance()
            .ServiceManager()
            .GetService<Service::HID::Hid>("hid")
            ->GetAppletResource()
            ->GetController<Service::HID::Controller_NPad>(Service::HID::HidController::NPad);

    const auto fire_js_keypress = [&web_browser_view](u32 key_code) {
        web_browser_view.page()->runJavaScript(
            QStringLiteral("document.dispatchEvent(new KeyboardEvent('keydown', {'key': %1}));")
                .arg(key_code));
    };

    QMessageBox::information(
        this, tr("Exit"),
        tr("To exit the web application, use the game provided controls to select exit, select the "
           "'Exit Web Applet' option in the menu bar, or press the 'Enter' key."));

    bool running_exit_check = false;
    while (!finished) {
        QApplication::processEvents();

        if (!running_exit_check) {
            web_browser_view.page()->runJavaScript(QStringLiteral("applet_done;"),
                                                   [&](const QVariant& res) {
                                                       running_exit_check = false;
                                                       if (res.toBool())
                                                           finished = true;
                                                   });
            running_exit_check = true;
        }

        const auto input = npad.GetAndResetPressState();
        for (std::size_t i = 0; i < Settings::NativeButton::NumButtons; ++i) {
            if ((input & (1 << i)) != 0) {
                LOG_DEBUG(Frontend, "firing input for button id={:02X}", i);
                web_browser_view.page()->runJavaScript(
                    QStringLiteral("yuzu_key_callbacks[%1]();").arg(i));
            }
        }

        if (input & 0x00888000)      // RStick Down | LStick Down | DPad Down
            fire_js_keypress(40);    // Down Arrow Key
        else if (input & 0x00444000) // RStick Right | LStick Right | DPad Right
            fire_js_keypress(39);    // Right Arrow Key
        else if (input & 0x00222000) // RStick Up | LStick Up | DPad Up
            fire_js_keypress(38);    // Up Arrow Key
        else if (input & 0x00111000) // RStick Left | LStick Left | DPad Left
            fire_js_keypress(37);    // Left Arrow Key
        else if (input & 0x00000001) // A Button
            fire_js_keypress(13);    // Enter Key
    }

    web_browser_view.hide();
    render_window->show();
    render_window->setFocus();
    ui.menubar->removeAction(exit_action);

    // Needed to update render window focus/show and remove menubar action
    QApplication::processEvents();
    emit WebBrowserFinishedBrowsing();
}

#else

void GMainWindow::WebBrowserOpenPage(std::string_view filename, std::string_view additional_args) {
    QMessageBox::warning(
        this, tr("Web Applet"),
        tr("This version of yuzu was built without QtWebEngine support, meaning that yuzu cannot "
           "properly display the game manual or web page requested."),
        QMessageBox::Ok, QMessageBox::Ok);

    LOG_INFO(Frontend,
             "(STUBBED) called - Missing QtWebEngine dependency needed to open website page at "
             "'{}' with arguments '{}'!",
             filename, additional_args);

    emit WebBrowserFinishedBrowsing();
}

#endif

void GMainWindow::InitializeWidgets() {
#ifdef YUZU_ENABLE_COMPATIBILITY_REPORTING
    ui.action_Report_Compatibility->setVisible(true);
#endif
    render_window = new GRenderWindow(this, emu_thread.get());
    render_window->hide();

    game_list = new GameList(vfs, provider.get(), this);
    ui.horizontalLayout->addWidget(game_list);

    game_list_placeholder = new GameListPlaceholder(this);
    ui.horizontalLayout->addWidget(game_list_placeholder);
    game_list_placeholder->setVisible(false);

    loading_screen = new LoadingScreen(this);
    loading_screen->hide();
    ui.horizontalLayout->addWidget(loading_screen);
    connect(loading_screen, &LoadingScreen::Hidden, [&] {
        loading_screen->Clear();
        if (emulation_running) {
            render_window->show();
            render_window->setFocus();
        }
    });

    // Create status bar
    message_label = new QLabel();
    // Configured separately for left alignment
    message_label->setFrameStyle(QFrame::NoFrame);
    message_label->setContentsMargins(4, 0, 4, 0);
    message_label->setAlignment(Qt::AlignLeft);
    statusBar()->addPermanentWidget(message_label, 1);

    emu_speed_label = new QLabel();
    emu_speed_label->setToolTip(
        tr("Current emulation speed. Values higher or lower than 100% "
           "indicate emulation is running faster or slower than a Switch."));
    game_fps_label = new QLabel();
    game_fps_label->setToolTip(tr("How many frames per second the game is currently displaying. "
                                  "This will vary from game to game and scene to scene."));
    emu_frametime_label = new QLabel();
    emu_frametime_label->setToolTip(
        tr("Time taken to emulate a Switch frame, not counting framelimiting or v-sync. For "
           "full-speed emulation this should be at most 16.67 ms."));

    for (auto& label : {emu_speed_label, game_fps_label, emu_frametime_label}) {
        label->setVisible(false);
        label->setFrameStyle(QFrame::NoFrame);
        label->setContentsMargins(4, 0, 4, 0);
        statusBar()->addPermanentWidget(label);
    }

    // Setup Dock button
    dock_status_button = new QPushButton();
    dock_status_button->setObjectName(QStringLiteral("TogglableStatusBarButton"));
    dock_status_button->setFocusPolicy(Qt::NoFocus);
    connect(dock_status_button, &QPushButton::clicked, [&] {
        Settings::values.use_docked_mode = !Settings::values.use_docked_mode;
        dock_status_button->setChecked(Settings::values.use_docked_mode);
        OnDockedModeChanged(!Settings::values.use_docked_mode, Settings::values.use_docked_mode);
    });
    dock_status_button->setText(tr("DOCK"));
    dock_status_button->setCheckable(true);
    dock_status_button->setChecked(Settings::values.use_docked_mode);
    statusBar()->insertPermanentWidget(0, dock_status_button);

    // Setup ASync button
    async_status_button = new QPushButton();
    async_status_button->setObjectName(QStringLiteral("TogglableStatusBarButton"));
    async_status_button->setFocusPolicy(Qt::NoFocus);
    connect(async_status_button, &QPushButton::clicked, [&] {
        if (emulation_running) {
            return;
        }
        Settings::values.use_asynchronous_gpu_emulation =
            !Settings::values.use_asynchronous_gpu_emulation;
        async_status_button->setChecked(Settings::values.use_asynchronous_gpu_emulation);
        Settings::Apply();
    });
    async_status_button->setText(tr("ASYNC"));
    async_status_button->setCheckable(true);
    async_status_button->setChecked(Settings::values.use_asynchronous_gpu_emulation);
    statusBar()->insertPermanentWidget(0, async_status_button);

    // Setup Renderer API button
    renderer_status_button = new QPushButton();
    renderer_status_button->setObjectName(QStringLiteral("RendererStatusBarButton"));
    renderer_status_button->setCheckable(true);
    renderer_status_button->setFocusPolicy(Qt::NoFocus);
    connect(renderer_status_button, &QPushButton::toggled, [=](bool checked) {
        renderer_status_button->setText(checked ? tr("VULKAN") : tr("OPENGL"));
    });
    renderer_status_button->toggle();

#ifndef HAS_VULKAN
    renderer_status_button->setChecked(false);
    renderer_status_button->setCheckable(false);
    renderer_status_button->setDisabled(true);
#else
    renderer_status_button->setChecked(Settings::values.renderer_backend ==
                                       Settings::RendererBackend::Vulkan);
    connect(renderer_status_button, &QPushButton::clicked, [=] {
        if (emulation_running) {
            return;
        }
        if (renderer_status_button->isChecked()) {
            Settings::values.renderer_backend = Settings::RendererBackend::Vulkan;
        } else {
            Settings::values.renderer_backend = Settings::RendererBackend::OpenGL;
        }

        Settings::Apply();
    });
#endif // HAS_VULKAN
    statusBar()->insertPermanentWidget(0, renderer_status_button);

    statusBar()->setVisible(true);
    setStyleSheet(QStringLiteral("QStatusBar::item{border: none;}"));
}

void GMainWindow::InitializeDebugWidgets() {
    QMenu* debug_menu = ui.menu_View_Debugging;

#if MICROPROFILE_ENABLED
    microProfileDialog = new MicroProfileDialog(this);
    microProfileDialog->hide();
    debug_menu->addAction(microProfileDialog->toggleViewAction());
#endif

    waitTreeWidget = new WaitTreeWidget(this);
    addDockWidget(Qt::LeftDockWidgetArea, waitTreeWidget);
    waitTreeWidget->hide();
    debug_menu->addAction(waitTreeWidget->toggleViewAction());
    connect(this, &GMainWindow::EmulationStarting, waitTreeWidget,
            &WaitTreeWidget::OnEmulationStarting);
    connect(this, &GMainWindow::EmulationStopping, waitTreeWidget,
            &WaitTreeWidget::OnEmulationStopping);
}

void GMainWindow::InitializeRecentFileMenuActions() {
    for (int i = 0; i < max_recent_files_item; ++i) {
        actions_recent_files[i] = new QAction(this);
        actions_recent_files[i]->setVisible(false);
        connect(actions_recent_files[i], &QAction::triggered, this, &GMainWindow::OnMenuRecentFile);

        ui.menu_recent_files->addAction(actions_recent_files[i]);
    }
    ui.menu_recent_files->addSeparator();
    QAction* action_clear_recent_files = new QAction(this);
    action_clear_recent_files->setText(tr("Clear Recent Files"));
    connect(action_clear_recent_files, &QAction::triggered, this, [this] {
        UISettings::values.recent_files.clear();
        UpdateRecentFiles();
    });
    ui.menu_recent_files->addAction(action_clear_recent_files);

    UpdateRecentFiles();
}

void GMainWindow::InitializeHotkeys() {
    hotkey_registry.LoadHotkeys();

    const QString main_window = QStringLiteral("Main Window");
    const QString load_file = QStringLiteral("Load File");
    const QString load_amiibo = QStringLiteral("Load Amiibo");
    const QString exit_yuzu = QStringLiteral("Exit yuzu");
    const QString restart_emulation = QStringLiteral("Restart Emulation");
    const QString stop_emulation = QStringLiteral("Stop Emulation");
    const QString toggle_filter_bar = QStringLiteral("Toggle Filter Bar");
    const QString toggle_status_bar = QStringLiteral("Toggle Status Bar");
    const QString fullscreen = QStringLiteral("Fullscreen");
    const QString capture_screenshot = QStringLiteral("Capture Screenshot");

    ui.action_Load_File->setShortcut(hotkey_registry.GetKeySequence(main_window, load_file));
    ui.action_Load_File->setShortcutContext(
        hotkey_registry.GetShortcutContext(main_window, load_file));

    ui.action_Load_Amiibo->setShortcut(hotkey_registry.GetKeySequence(main_window, load_amiibo));
    ui.action_Load_Amiibo->setShortcutContext(
        hotkey_registry.GetShortcutContext(main_window, load_amiibo));

    ui.action_Exit->setShortcut(hotkey_registry.GetKeySequence(main_window, exit_yuzu));
    ui.action_Exit->setShortcutContext(hotkey_registry.GetShortcutContext(main_window, exit_yuzu));

    ui.action_Restart->setShortcut(hotkey_registry.GetKeySequence(main_window, restart_emulation));
    ui.action_Restart->setShortcutContext(
        hotkey_registry.GetShortcutContext(main_window, restart_emulation));

    ui.action_Stop->setShortcut(hotkey_registry.GetKeySequence(main_window, stop_emulation));
    ui.action_Stop->setShortcutContext(
        hotkey_registry.GetShortcutContext(main_window, stop_emulation));

    ui.action_Show_Filter_Bar->setShortcut(
        hotkey_registry.GetKeySequence(main_window, toggle_filter_bar));
    ui.action_Show_Filter_Bar->setShortcutContext(
        hotkey_registry.GetShortcutContext(main_window, toggle_filter_bar));

    ui.action_Show_Status_Bar->setShortcut(
        hotkey_registry.GetKeySequence(main_window, toggle_status_bar));
    ui.action_Show_Status_Bar->setShortcutContext(
        hotkey_registry.GetShortcutContext(main_window, toggle_status_bar));

    ui.action_Capture_Screenshot->setShortcut(
        hotkey_registry.GetKeySequence(main_window, capture_screenshot));
    ui.action_Capture_Screenshot->setShortcutContext(
        hotkey_registry.GetShortcutContext(main_window, capture_screenshot));

    connect(hotkey_registry.GetHotkey(main_window, QStringLiteral("Load File"), this),
            &QShortcut::activated, this, &GMainWindow::OnMenuLoadFile);
    connect(
        hotkey_registry.GetHotkey(main_window, QStringLiteral("Continue/Pause Emulation"), this),
        &QShortcut::activated, this, [&] {
            if (emulation_running) {
                if (emu_thread->IsRunning()) {
                    OnPauseGame();
                } else {
                    OnStartGame();
                }
            }
        });
    connect(hotkey_registry.GetHotkey(main_window, QStringLiteral("Restart Emulation"), this),
            &QShortcut::activated, this, [this] {
                if (!Core::System::GetInstance().IsPoweredOn()) {
                    return;
                }
                BootGame(game_path);
            });
    connect(hotkey_registry.GetHotkey(main_window, fullscreen, render_window),
            &QShortcut::activated, ui.action_Fullscreen, &QAction::trigger);
    connect(hotkey_registry.GetHotkey(main_window, fullscreen, render_window),
            &QShortcut::activatedAmbiguously, ui.action_Fullscreen, &QAction::trigger);
    connect(hotkey_registry.GetHotkey(main_window, QStringLiteral("Exit Fullscreen"), this),
            &QShortcut::activated, this, [&] {
                if (emulation_running) {
                    ui.action_Fullscreen->setChecked(false);
                    ToggleFullscreen();
                }
            });
    connect(hotkey_registry.GetHotkey(main_window, QStringLiteral("Toggle Speed Limit"), this),
            &QShortcut::activated, this, [&] {
                Settings::values.use_frame_limit = !Settings::values.use_frame_limit;
                UpdateStatusBar();
            });
    constexpr u16 SPEED_LIMIT_STEP = 5;
    connect(hotkey_registry.GetHotkey(main_window, QStringLiteral("Increase Speed Limit"), this),
            &QShortcut::activated, this, [&] {
                if (Settings::values.frame_limit < 9999 - SPEED_LIMIT_STEP) {
                    Settings::values.frame_limit += SPEED_LIMIT_STEP;
                    UpdateStatusBar();
                }
            });
    connect(hotkey_registry.GetHotkey(main_window, QStringLiteral("Decrease Speed Limit"), this),
            &QShortcut::activated, this, [&] {
                if (Settings::values.frame_limit > SPEED_LIMIT_STEP) {
                    Settings::values.frame_limit -= SPEED_LIMIT_STEP;
                    UpdateStatusBar();
                }
            });
    connect(hotkey_registry.GetHotkey(main_window, QStringLiteral("Load Amiibo"), this),
            &QShortcut::activated, this, [&] {
                if (ui.action_Load_Amiibo->isEnabled()) {
                    OnLoadAmiibo();
                }
            });
    connect(hotkey_registry.GetHotkey(main_window, QStringLiteral("Capture Screenshot"), this),
            &QShortcut::activated, this, [&] {
                if (emu_thread->IsRunning()) {
                    OnCaptureScreenshot();
                }
            });
    connect(hotkey_registry.GetHotkey(main_window, QStringLiteral("Change Docked Mode"), this),
            &QShortcut::activated, this, [&] {
                Settings::values.use_docked_mode = !Settings::values.use_docked_mode;
                OnDockedModeChanged(!Settings::values.use_docked_mode,
                                    Settings::values.use_docked_mode);
                dock_status_button->setChecked(Settings::values.use_docked_mode);
            });
}

void GMainWindow::SetDefaultUIGeometry() {
    // geometry: 53% of the window contents are in the upper screen half, 47% in the lower half
    const QRect screenRect = QApplication::desktop()->screenGeometry(this);

    const int w = screenRect.width() * 2 / 3;
    const int h = screenRect.height() * 2 / 3;
    const int x = (screenRect.x() + screenRect.width()) / 2 - w / 2;
    const int y = (screenRect.y() + screenRect.height()) / 2 - h * 53 / 100;

    setGeometry(x, y, w, h);
}

void GMainWindow::RestoreUIState() {
    restoreGeometry(UISettings::values.geometry);
    restoreState(UISettings::values.state);
    render_window->restoreGeometry(UISettings::values.renderwindow_geometry);
#if MICROPROFILE_ENABLED
    microProfileDialog->restoreGeometry(UISettings::values.microprofile_geometry);
    microProfileDialog->setVisible(UISettings::values.microprofile_visible);
#endif

    game_list->LoadInterfaceLayout();

    ui.action_Single_Window_Mode->setChecked(UISettings::values.single_window_mode);
    ToggleWindowMode();

    ui.action_Fullscreen->setChecked(UISettings::values.fullscreen);

    ui.action_Display_Dock_Widget_Headers->setChecked(UISettings::values.display_titlebar);
    OnDisplayTitleBars(ui.action_Display_Dock_Widget_Headers->isChecked());

    ui.action_Show_Filter_Bar->setChecked(UISettings::values.show_filter_bar);
    game_list->setFilterVisible(ui.action_Show_Filter_Bar->isChecked());

    ui.action_Show_Status_Bar->setChecked(UISettings::values.show_status_bar);
    statusBar()->setVisible(ui.action_Show_Status_Bar->isChecked());
    Debugger::ToggleConsole();
}

void GMainWindow::OnAppFocusStateChanged(Qt::ApplicationState state) {
    if (!UISettings::values.pause_when_in_background) {
        return;
    }
    if (state != Qt::ApplicationHidden && state != Qt::ApplicationInactive &&
        state != Qt::ApplicationActive) {
        LOG_DEBUG(Frontend, "ApplicationState unusual flag: {} ", state);
    }
    if (ui.action_Pause->isEnabled() &&
        (state & (Qt::ApplicationHidden | Qt::ApplicationInactive))) {
        auto_paused = true;
        OnPauseGame();
    } else if (ui.action_Start->isEnabled() && auto_paused && state == Qt::ApplicationActive) {
        auto_paused = false;
        OnStartGame();
    }
}

void GMainWindow::ConnectWidgetEvents() {
    connect(game_list, &GameList::GameChosen, this, &GMainWindow::OnGameListLoadFile);
    connect(game_list, &GameList::OpenDirectory, this, &GMainWindow::OnGameListOpenDirectory);
    connect(game_list, &GameList::OpenFolderRequested, this, &GMainWindow::OnGameListOpenFolder);
    connect(game_list, &GameList::OpenTransferableShaderCacheRequested, this,
            &GMainWindow::OnTransferableShaderCacheOpenFile);
    connect(game_list, &GameList::DumpRomFSRequested, this, &GMainWindow::OnGameListDumpRomFS);
    connect(game_list, &GameList::CopyTIDRequested, this, &GMainWindow::OnGameListCopyTID);
    connect(game_list, &GameList::NavigateToGamedbEntryRequested, this,
            &GMainWindow::OnGameListNavigateToGamedbEntry);
    connect(game_list, &GameList::AddDirectory, this, &GMainWindow::OnGameListAddDirectory);
    connect(game_list_placeholder, &GameListPlaceholder::AddDirectory, this,
            &GMainWindow::OnGameListAddDirectory);
    connect(game_list, &GameList::ShowList, this, &GMainWindow::OnGameListShowList);

    connect(game_list, &GameList::OpenPerGameGeneralRequested, this,
            &GMainWindow::OnGameListOpenPerGameProperties);

    connect(this, &GMainWindow::EmulationStarting, render_window,
            &GRenderWindow::OnEmulationStarting);
    connect(this, &GMainWindow::EmulationStopping, render_window,
            &GRenderWindow::OnEmulationStopping);

    connect(&status_bar_update_timer, &QTimer::timeout, this, &GMainWindow::UpdateStatusBar);
}

void GMainWindow::ConnectMenuEvents() {
    // File
    connect(ui.action_Load_File, &QAction::triggered, this, &GMainWindow::OnMenuLoadFile);
    connect(ui.action_Load_Folder, &QAction::triggered, this, &GMainWindow::OnMenuLoadFolder);
    connect(ui.action_Install_File_NAND, &QAction::triggered, this,
            &GMainWindow::OnMenuInstallToNAND);
    connect(ui.action_Exit, &QAction::triggered, this, &QMainWindow::close);
    connect(ui.action_Load_Amiibo, &QAction::triggered, this, &GMainWindow::OnLoadAmiibo);

    // Emulation
    connect(ui.action_Start, &QAction::triggered, this, &GMainWindow::OnStartGame);
    connect(ui.action_Pause, &QAction::triggered, this, &GMainWindow::OnPauseGame);
    connect(ui.action_Stop, &QAction::triggered, this, &GMainWindow::OnStopGame);
    connect(ui.action_Report_Compatibility, &QAction::triggered, this,
            &GMainWindow::OnMenuReportCompatibility);
    connect(ui.action_Open_Mods_Page, &QAction::triggered, this, &GMainWindow::OnOpenModsPage);
<<<<<<< HEAD
    connect(ui.action_Open_Quickstart_Guide, &QAction::triggered, this, &GMainWindow::OnQuickstartGuide);
    connect(ui.action_Open_FAQ, &QAction::triggered, this, &GMainWindow::OnFAQ);
=======
>>>>>>> a980b4cb
    connect(ui.action_Restart, &QAction::triggered, this, [this] { BootGame(QString(game_path)); });
    connect(ui.action_Configure, &QAction::triggered, this, &GMainWindow::OnConfigure);

    // View
    connect(ui.action_Single_Window_Mode, &QAction::triggered, this,
            &GMainWindow::ToggleWindowMode);
    connect(ui.action_Display_Dock_Widget_Headers, &QAction::triggered, this,
            &GMainWindow::OnDisplayTitleBars);
    connect(ui.action_Show_Filter_Bar, &QAction::triggered, this, &GMainWindow::OnToggleFilterBar);
    connect(ui.action_Show_Status_Bar, &QAction::triggered, statusBar(), &QStatusBar::setVisible);
    connect(ui.action_Reset_Window_Size, &QAction::triggered, this, &GMainWindow::ResetWindowSize);

    // Fullscreen
    ui.action_Fullscreen->setShortcut(
        hotkey_registry
            .GetHotkey(QStringLiteral("Main Window"), QStringLiteral("Fullscreen"), this)
            ->key());
    connect(ui.action_Fullscreen, &QAction::triggered, this, &GMainWindow::ToggleFullscreen);

    // Movie
    connect(ui.action_Capture_Screenshot, &QAction::triggered, this,
            &GMainWindow::OnCaptureScreenshot);

    // Help
    connect(ui.action_Open_yuzu_Folder, &QAction::triggered, this, &GMainWindow::OnOpenYuzuFolder);
    connect(ui.action_Rederive, &QAction::triggered, this,
            std::bind(&GMainWindow::OnReinitializeKeys, this, ReinitializeKeyBehavior::Warning));
    connect(ui.action_About, &QAction::triggered, this, &GMainWindow::OnAbout);
}

void GMainWindow::OnDisplayTitleBars(bool show) {
    QList<QDockWidget*> widgets = findChildren<QDockWidget*>();

    if (show) {
        for (QDockWidget* widget : widgets) {
            QWidget* old = widget->titleBarWidget();
            widget->setTitleBarWidget(nullptr);
            if (old != nullptr)
                delete old;
        }
    } else {
        for (QDockWidget* widget : widgets) {
            QWidget* old = widget->titleBarWidget();
            widget->setTitleBarWidget(new QWidget());
            if (old != nullptr)
                delete old;
        }
    }
}

void GMainWindow::PreventOSSleep() {
#ifdef _WIN32
    SetThreadExecutionState(ES_CONTINUOUS | ES_SYSTEM_REQUIRED | ES_DISPLAY_REQUIRED);
#endif
}

void GMainWindow::AllowOSSleep() {
#ifdef _WIN32
    SetThreadExecutionState(ES_CONTINUOUS);
#endif
}

bool GMainWindow::LoadROM(const QString& filename) {
    // Shutdown previous session if the emu thread is still active...
    if (emu_thread != nullptr)
        ShutdownGame();

    if (!render_window->InitRenderTarget()) {
        return false;
    }

    Core::System& system{Core::System::GetInstance()};
    system.SetFilesystem(vfs);

    system.SetAppletFrontendSet({
        nullptr,                                     // Parental Controls
        std::make_unique<QtErrorDisplay>(*this),     //
        nullptr,                                     // Photo Viewer
        std::make_unique<QtProfileSelector>(*this),  //
        std::make_unique<QtSoftwareKeyboard>(*this), //
        std::make_unique<QtWebBrowser>(*this),       //
        nullptr,                                     // E-Commerce
    });

    const Core::System::ResultStatus result{system.Load(*render_window, filename.toStdString())};

    const auto drd_callout =
        (UISettings::values.callout_flags & static_cast<u32>(CalloutFlag::DRDDeprecation)) == 0;

    if (result == Core::System::ResultStatus::Success &&
        system.GetAppLoader().GetFileType() == Loader::FileType::DeconstructedRomDirectory &&
        drd_callout) {
        UISettings::values.callout_flags |= static_cast<u32>(CalloutFlag::DRDDeprecation);
        QMessageBox::warning(
            this, tr("Warning Outdated Game Format"),
            tr("You are using the deconstructed ROM directory format for this game, which is an "
               "outdated format that has been superseded by others such as NCA, NAX, XCI, or "
               "NSP. Deconstructed ROM directories lack icons, metadata, and update "
               "support.<br><br>For an explanation of the various Switch formats yuzu supports, <a "
               "href='https://yuzu-emu.org/wiki/overview-of-switch-game-formats'>check out our "
               "wiki</a>. This message will not be shown again."));
    }

    if (result != Core::System::ResultStatus::Success) {
        switch (result) {
        case Core::System::ResultStatus::ErrorGetLoader:
            LOG_CRITICAL(Frontend, "Failed to obtain loader for {}!", filename.toStdString());
            QMessageBox::critical(this, tr("Error while loading ROM!"),
                                  tr("The ROM format is not supported."));
            break;
        case Core::System::ResultStatus::ErrorVideoCore:
            QMessageBox::critical(
                this, tr("An error occurred initializing the video core."),
                tr("yuzu has encountered an error while running the video core, please see the "
                   "log for more details."
                   "For more information on accessing the log, please see the following page: "
                   "<a href='https://community.citra-emu.org/t/how-to-upload-the-log-file/296'>How "
                   "to "
                   "Upload the Log File</a>."
                   "Ensure that you have the latest graphics drivers for your GPU."));

            break;

        default:
            if (static_cast<u32>(result) >
                static_cast<u32>(Core::System::ResultStatus::ErrorLoader)) {
                const u16 loader_id = static_cast<u16>(Core::System::ResultStatus::ErrorLoader);
                const u16 error_id = static_cast<u16>(result) - loader_id;
                const std::string error_code = fmt::format("({:04X}-{:04X})", loader_id, error_id);
                LOG_CRITICAL(Frontend, "Failed to load ROM! {}", error_code);
                QMessageBox::critical(
                    this,
                    tr("Error while loading ROM! ").append(QString::fromStdString(error_code)),
                    QString::fromStdString(fmt::format(
                        "{}<br>Please follow <a href='https://yuzu-emu.org/help/quickstart/'>the "
                        "yuzu quickstart guide</a> to redump your files.<br>You can refer "
                        "to the yuzu wiki</a> or the yuzu Discord</a> for help.",
                        static_cast<Loader::ResultStatus>(error_id))));
            } else {
                QMessageBox::critical(
                    this, tr("Error while loading ROM!"),
                    tr("An unknown error occurred. Please see the log for more details."));
            }
            break;
        }
        return false;
    }
    game_path = filename;

    system.TelemetrySession().AddField(Telemetry::FieldType::App, "Frontend", "Qt");
    return true;
}

void GMainWindow::SelectAndSetCurrentUser() {
    QtProfileSelectionDialog dialog(this);
    dialog.setWindowFlags(Qt::Dialog | Qt::CustomizeWindowHint | Qt::WindowTitleHint |
                          Qt::WindowSystemMenuHint | Qt::WindowCloseButtonHint);
    dialog.setWindowModality(Qt::WindowModal);

    if (dialog.exec() == QDialog::Rejected) {
        return;
    }

    Settings::values.current_user = dialog.GetIndex();
}

void GMainWindow::BootGame(const QString& filename) {
    LOG_INFO(Frontend, "yuzu starting...");
    StoreRecentFile(filename); // Put the filename on top of the list

    if (UISettings::values.select_user_on_boot) {
        SelectAndSetCurrentUser();
    }

    if (!LoadROM(filename))
        return;

    // Create and start the emulation thread
    emu_thread = std::make_unique<EmuThread>();
    emit EmulationStarting(emu_thread.get());
    emu_thread->start();

    connect(render_window, &GRenderWindow::Closed, this, &GMainWindow::OnStopGame);
    // BlockingQueuedConnection is important here, it makes sure we've finished refreshing our views
    // before the CPU continues
    connect(emu_thread.get(), &EmuThread::DebugModeEntered, waitTreeWidget,
            &WaitTreeWidget::OnDebugModeEntered, Qt::BlockingQueuedConnection);
    connect(emu_thread.get(), &EmuThread::DebugModeLeft, waitTreeWidget,
            &WaitTreeWidget::OnDebugModeLeft, Qt::BlockingQueuedConnection);

    connect(emu_thread.get(), &EmuThread::LoadProgress, loading_screen,
            &LoadingScreen::OnLoadProgress, Qt::QueuedConnection);

    // Update the GUI
    if (ui.action_Single_Window_Mode->isChecked()) {
        game_list->hide();
        game_list_placeholder->hide();
    }
    status_bar_update_timer.start(2000);
    async_status_button->setDisabled(true);
    renderer_status_button->setDisabled(true);

    if (UISettings::values.hide_mouse) {
        mouse_hide_timer.start();
        setMouseTracking(true);
        ui.centralwidget->setMouseTracking(true);
    }

    const u64 title_id = Core::System::GetInstance().CurrentProcess()->GetTitleID();

    std::string title_name;
    const auto res = Core::System::GetInstance().GetGameName(title_name);
    if (res != Loader::ResultStatus::Success) {
        const auto metadata = FileSys::PatchManager(title_id).GetControlMetadata();
        if (metadata.first != nullptr)
            title_name = metadata.first->GetApplicationName();

        if (title_name.empty())
            title_name = FileUtil::GetFilename(filename.toStdString());
    }
    LOG_INFO(Frontend, "Booting game: {:016X} | {}", title_id, title_name);
    UpdateWindowTitle(QString::fromStdString(title_name));

    loading_screen->Prepare(Core::System::GetInstance().GetAppLoader());
    loading_screen->show();

    emulation_running = true;
    if (ui.action_Fullscreen->isChecked()) {
        ShowFullscreen();
    }
    OnStartGame();
}

void GMainWindow::ShutdownGame() {
    if (!emulation_running) {
        return;
    }

    if (ui.action_Fullscreen->isChecked()) {
        HideFullscreen();
    }

    AllowOSSleep();

    discord_rpc->Pause();
    emu_thread->RequestStop();

    emit EmulationStopping();

    // Wait for emulation thread to complete and delete it
    emu_thread->wait();
    emu_thread = nullptr;

    discord_rpc->Update();

    // The emulation is stopped, so closing the window or not does not matter anymore
    disconnect(render_window, &GRenderWindow::Closed, this, &GMainWindow::OnStopGame);

    // Update the GUI
    ui.action_Start->setEnabled(false);
    ui.action_Start->setText(tr("Start"));
    ui.action_Pause->setEnabled(false);
    ui.action_Stop->setEnabled(false);
    ui.action_Restart->setEnabled(false);
    ui.action_Report_Compatibility->setEnabled(false);
    ui.action_Load_Amiibo->setEnabled(false);
    ui.action_Capture_Screenshot->setEnabled(false);
    render_window->hide();
    loading_screen->hide();
    loading_screen->Clear();
    if (game_list->isEmpty())
        game_list_placeholder->show();
    else
        game_list->show();
    game_list->setFilterFocus();

    setMouseTracking(false);
    ui.centralwidget->setMouseTracking(false);

    UpdateWindowTitle();

    // Disable status bar updates
    status_bar_update_timer.stop();
    emu_speed_label->setVisible(false);
    game_fps_label->setVisible(false);
    emu_frametime_label->setVisible(false);
    async_status_button->setEnabled(true);
#ifdef HAS_VULKAN
    renderer_status_button->setEnabled(true);
#endif

    emulation_running = false;

    game_path.clear();

    // When closing the game, destroy the GLWindow to clear the context after the game is closed
    render_window->ReleaseRenderTarget();
}

void GMainWindow::StoreRecentFile(const QString& filename) {
    UISettings::values.recent_files.prepend(filename);
    UISettings::values.recent_files.removeDuplicates();
    while (UISettings::values.recent_files.size() > max_recent_files_item) {
        UISettings::values.recent_files.removeLast();
    }

    UpdateRecentFiles();
}

void GMainWindow::UpdateRecentFiles() {
    const int num_recent_files =
        std::min(UISettings::values.recent_files.size(), max_recent_files_item);

    for (int i = 0; i < num_recent_files; i++) {
        const QString text = QStringLiteral("&%1. %2").arg(i + 1).arg(
            QFileInfo(UISettings::values.recent_files[i]).fileName());
        actions_recent_files[i]->setText(text);
        actions_recent_files[i]->setData(UISettings::values.recent_files[i]);
        actions_recent_files[i]->setToolTip(UISettings::values.recent_files[i]);
        actions_recent_files[i]->setVisible(true);
    }

    for (int j = num_recent_files; j < max_recent_files_item; ++j) {
        actions_recent_files[j]->setVisible(false);
    }

    // Enable the recent files menu if the list isn't empty
    ui.menu_recent_files->setEnabled(num_recent_files != 0);
}

void GMainWindow::OnGameListLoadFile(QString game_path) {
    BootGame(game_path);
}

void GMainWindow::OnGameListOpenFolder(GameListOpenTarget target, const std::string& game_path) {
    std::string path;
    QString open_target;

    const auto v_file = Core::GetGameFileFromPath(vfs, game_path);
    const auto loader = Loader::GetLoader(v_file);
    FileSys::NACP control{};
    u64 program_id{};

    loader->ReadControlData(control);
    loader->ReadProgramId(program_id);

    const bool has_user_save{control.GetDefaultNormalSaveSize() > 0};
    const bool has_device_save{control.GetDeviceSaveDataSize() > 0};

    ASSERT_MSG(has_user_save != has_device_save, "Game uses both user and device savedata?");

    switch (target) {
    case GameListOpenTarget::SaveData: {
        open_target = tr("Save Data");
        const std::string nand_dir = FileUtil::GetUserPath(FileUtil::UserPath::NANDDir);
        ASSERT(program_id != 0);

        if (has_user_save) {
            // User save data
            const auto select_profile = [this] {
                QtProfileSelectionDialog dialog(this);
                dialog.setWindowFlags(Qt::Dialog | Qt::CustomizeWindowHint | Qt::WindowTitleHint |
                                      Qt::WindowSystemMenuHint | Qt::WindowCloseButtonHint);
                dialog.setWindowModality(Qt::WindowModal);

                if (dialog.exec() == QDialog::Rejected) {
                    return -1;
                }

                return dialog.GetIndex();
            };

            const auto index = select_profile();
            if (index == -1) {
                return;
            }

            Service::Account::ProfileManager manager;
            const auto user_id = manager.GetUser(static_cast<std::size_t>(index));
            ASSERT(user_id);
            path = nand_dir + FileSys::SaveDataFactory::GetFullPath(
                                  FileSys::SaveDataSpaceId::NandUser,
                                  FileSys::SaveDataType::SaveData, program_id, user_id->uuid, 0);
        } else {
            // Device save data
            path = nand_dir + FileSys::SaveDataFactory::GetFullPath(
                                  FileSys::SaveDataSpaceId::NandUser,
                                  FileSys::SaveDataType::SaveData, program_id, {}, 0);
        }

        if (!FileUtil::Exists(path)) {
            FileUtil::CreateFullPath(path);
            FileUtil::CreateDir(path);
        }

        break;
    }
    case GameListOpenTarget::ModData: {
        open_target = tr("Mod Data");
        const auto load_dir = FileUtil::GetUserPath(FileUtil::UserPath::LoadDir);
        path = fmt::format("{}{:016X}", load_dir, program_id);
        break;
    }
    default:
        UNIMPLEMENTED();
    }

    const QString qpath = QString::fromStdString(path);
    const QDir dir(qpath);
    if (!dir.exists()) {
        QMessageBox::warning(this, tr("Error Opening %1 Folder").arg(open_target),
                             tr("Folder does not exist!"));
        return;
    }
    LOG_INFO(Frontend, "Opening {} path for program_id={:016x}", open_target.toStdString(),
             program_id);
    QDesktopServices::openUrl(QUrl::fromLocalFile(qpath));
}

void GMainWindow::OnTransferableShaderCacheOpenFile(u64 program_id) {
    ASSERT(program_id != 0);

    const QString shader_dir =
        QString::fromStdString(FileUtil::GetUserPath(FileUtil::UserPath::ShaderDir));
    const QString tranferable_shader_cache_folder_path =
        shader_dir + QStringLiteral("opengl") + QDir::separator() + QStringLiteral("transferable");
    const QString transferable_shader_cache_file_path =
        tranferable_shader_cache_folder_path + QDir::separator() +
        QString::fromStdString(fmt::format("{:016X}.bin", program_id));

    if (!QFile::exists(transferable_shader_cache_file_path)) {
        QMessageBox::warning(this, tr("Error Opening Transferable Shader Cache"),
                             tr("A shader cache for this title does not exist."));
        return;
    }

    // Windows supports opening a folder with selecting a specified file in explorer. On every other
    // OS we just open the transferable shader cache folder without preselecting the transferable
    // shader cache file for the selected game.
#if defined(Q_OS_WIN)
    const QString explorer = QStringLiteral("explorer");
    QStringList param;
    if (!QFileInfo(transferable_shader_cache_file_path).isDir()) {
        param << QStringLiteral("/select,");
    }
    param << QDir::toNativeSeparators(transferable_shader_cache_file_path);
    QProcess::startDetached(explorer, param);
#else
    QDesktopServices::openUrl(QUrl::fromLocalFile(tranferable_shader_cache_folder_path));
#endif
}

static std::size_t CalculateRomFSEntrySize(const FileSys::VirtualDir& dir, bool full) {
    std::size_t out = 0;

    for (const auto& subdir : dir->GetSubdirectories()) {
        out += 1 + CalculateRomFSEntrySize(subdir, full);
    }

    return out + (full ? dir->GetFiles().size() : 0);
}

static bool RomFSRawCopy(QProgressDialog& dialog, const FileSys::VirtualDir& src,
                         const FileSys::VirtualDir& dest, std::size_t block_size, bool full) {
    if (src == nullptr || dest == nullptr || !src->IsReadable() || !dest->IsWritable())
        return false;
    if (dialog.wasCanceled())
        return false;

    if (full) {
        for (const auto& file : src->GetFiles()) {
            const auto out = VfsDirectoryCreateFileWrapper(dest, file->GetName());
            if (!FileSys::VfsRawCopy(file, out, block_size))
                return false;
            dialog.setValue(dialog.value() + 1);
            if (dialog.wasCanceled())
                return false;
        }
    }

    for (const auto& dir : src->GetSubdirectories()) {
        const auto out = dest->CreateSubdirectory(dir->GetName());
        if (!RomFSRawCopy(dialog, dir, out, block_size, full))
            return false;
        dialog.setValue(dialog.value() + 1);
        if (dialog.wasCanceled())
            return false;
    }

    return true;
}

void GMainWindow::OnGameListDumpRomFS(u64 program_id, const std::string& game_path) {
    const auto failed = [this] {
        QMessageBox::warning(this, tr("RomFS Extraction Failed!"),
                             tr("There was an error copying the RomFS files or the user "
                                "cancelled the operation."));
    };

    const auto loader = Loader::GetLoader(vfs->OpenFile(game_path, FileSys::Mode::Read));
    if (loader == nullptr) {
        failed();
        return;
    }

    FileSys::VirtualFile file;
    if (loader->ReadRomFS(file) != Loader::ResultStatus::Success) {
        failed();
        return;
    }

    const auto& installed = Core::System::GetInstance().GetContentProvider();
    const auto romfs_title_id = SelectRomFSDumpTarget(installed, program_id);

    if (!romfs_title_id) {
        failed();
        return;
    }

    const auto path = fmt::format(
        "{}{:016X}/romfs", FileUtil::GetUserPath(FileUtil::UserPath::DumpDir), *romfs_title_id);

    FileSys::VirtualFile romfs;

    if (*romfs_title_id == program_id) {
        const u64 ivfc_offset = loader->ReadRomFSIVFCOffset();
        FileSys::PatchManager pm{program_id};
        romfs = pm.PatchRomFS(file, ivfc_offset, FileSys::ContentRecordType::Program);
    } else {
        romfs = installed.GetEntry(*romfs_title_id, FileSys::ContentRecordType::Data)->GetRomFS();
    }

    const auto extracted = FileSys::ExtractRomFS(romfs, FileSys::RomFSExtractionType::Full);
    if (extracted == nullptr) {
        failed();
        return;
    }

    const auto out = VfsFilesystemCreateDirectoryWrapper(vfs, path, FileSys::Mode::ReadWrite);

    if (out == nullptr) {
        failed();
        vfs->DeleteDirectory(path);
        return;
    }

    bool ok = false;
    const QStringList selections{tr("Full"), tr("Skeleton")};
    const auto res = QInputDialog::getItem(
        this, tr("Select RomFS Dump Mode"),
        tr("Please select the how you would like the RomFS dumped.<br>Full will copy all of the "
           "files into the new directory while <br>skeleton will only create the directory "
           "structure."),
        selections, 0, false, &ok);
    if (!ok) {
        failed();
        vfs->DeleteDirectory(path);
        return;
    }

    const auto full = res == selections.constFirst();
    const auto entry_size = CalculateRomFSEntrySize(extracted, full);

    QProgressDialog progress(tr("Extracting RomFS..."), tr("Cancel"), 0,
                             static_cast<s32>(entry_size), this);
    progress.setWindowModality(Qt::WindowModal);
    progress.setMinimumDuration(100);

    if (RomFSRawCopy(progress, extracted, out, 0x400000, full)) {
        progress.close();
        QMessageBox::information(this, tr("RomFS Extraction Succeeded!"),
                                 tr("The operation completed successfully."));
        QDesktopServices::openUrl(QUrl::fromLocalFile(QString::fromStdString(path)));
    } else {
        progress.close();
        failed();
        vfs->DeleteDirectory(path);
    }
}

void GMainWindow::OnGameListCopyTID(u64 program_id) {
    QClipboard* clipboard = QGuiApplication::clipboard();
    clipboard->setText(QString::fromStdString(fmt::format("{:016X}", program_id)));
}

void GMainWindow::OnGameListNavigateToGamedbEntry(u64 program_id,
                                                  const CompatibilityList& compatibility_list) {
    const auto it = FindMatchingCompatibilityEntry(compatibility_list, program_id);

    QString directory;
    if (it != compatibility_list.end()) {
        directory = it->second.second;
    }

    QDesktopServices::openUrl(QUrl(QStringLiteral("https://yuzu-emu.org/game/") + directory));
}

void GMainWindow::OnGameListOpenDirectory(const QString& directory) {
    QString path;
    if (directory == QStringLiteral("SDMC")) {
        path = QString::fromStdString(FileUtil::GetUserPath(FileUtil::UserPath::SDMCDir) +
                                      "Nintendo/Contents/registered");
    } else if (directory == QStringLiteral("UserNAND")) {
        path = QString::fromStdString(FileUtil::GetUserPath(FileUtil::UserPath::NANDDir) +
                                      "user/Contents/registered");
    } else if (directory == QStringLiteral("SysNAND")) {
        path = QString::fromStdString(FileUtil::GetUserPath(FileUtil::UserPath::NANDDir) +
                                      "system/Contents/registered");
    } else {
        path = directory;
    }
    if (!QFileInfo::exists(path)) {
        QMessageBox::critical(this, tr("Error Opening %1").arg(path), tr("Folder does not exist!"));
        return;
    }
    QDesktopServices::openUrl(QUrl::fromLocalFile(path));
}

void GMainWindow::OnGameListAddDirectory() {
    const QString dir_path = QFileDialog::getExistingDirectory(this, tr("Select Directory"));
    if (dir_path.isEmpty())
        return;
    UISettings::GameDir game_dir{dir_path, false, true};
    if (!UISettings::values.game_dirs.contains(game_dir)) {
        UISettings::values.game_dirs.append(game_dir);
        game_list->PopulateAsync(UISettings::values.game_dirs);
    } else {
        LOG_WARNING(Frontend, "Selected directory is already in the game list");
    }
}

void GMainWindow::OnGameListShowList(bool show) {
    if (emulation_running && ui.action_Single_Window_Mode->isChecked())
        return;
    game_list->setVisible(show);
    game_list_placeholder->setVisible(!show);
};

void GMainWindow::OnGameListOpenPerGameProperties(const std::string& file) {
    u64 title_id{};
    const auto v_file = Core::GetGameFileFromPath(vfs, file);
    const auto loader = Loader::GetLoader(v_file);
    if (loader == nullptr || loader->ReadProgramId(title_id) != Loader::ResultStatus::Success) {
        QMessageBox::information(this, tr("Properties"),
                                 tr("The game properties could not be loaded."));
        return;
    }

    ConfigurePerGameGeneral dialog(this, title_id);
    dialog.LoadFromFile(v_file);
    auto result = dialog.exec();
    if (result == QDialog::Accepted) {
        dialog.ApplyConfiguration();

        const auto reload = UISettings::values.is_game_list_reload_pending.exchange(false);
        if (reload) {
            game_list->PopulateAsync(UISettings::values.game_dirs);
        }

        config->Save();
    }
}

void GMainWindow::OnMenuLoadFile() {
    const QString extensions =
        QStringLiteral("*.")
            .append(GameList::supported_file_extensions.join(QStringLiteral(" *.")))
            .append(QStringLiteral(" main"));
    const QString file_filter = tr("Switch Executable (%1);;All Files (*.*)",
                                   "%1 is an identifier for the Switch executable file extensions.")
                                    .arg(extensions);
    const QString filename = QFileDialog::getOpenFileName(
        this, tr("Load File"), UISettings::values.roms_path, file_filter);

    if (filename.isEmpty()) {
        return;
    }

    UISettings::values.roms_path = QFileInfo(filename).path();
    BootGame(filename);
}

void GMainWindow::OnMenuLoadFolder() {
    const QString dir_path =
        QFileDialog::getExistingDirectory(this, tr("Open Extracted ROM Directory"));

    if (dir_path.isNull()) {
        return;
    }

    const QDir dir{dir_path};
    const QStringList matching_main = dir.entryList({QStringLiteral("main")}, QDir::Files);
    if (matching_main.size() == 1) {
        BootGame(dir.path() + QDir::separator() + matching_main[0]);
    } else {
        QMessageBox::warning(this, tr("Invalid Directory Selected"),
                             tr("The directory you have selected does not contain a 'main' file."));
    }
}

void GMainWindow::OnMenuInstallToNAND() {
    const QString file_filter =
        tr("Installable Switch File (*.nca *.nsp *.xci);;Nintendo Content Archive "
           "(*.nca);;Nintendo Submissions Package (*.nsp);;NX Cartridge "
           "Image (*.xci)");
    QString filename = QFileDialog::getOpenFileName(this, tr("Install File"),
                                                    UISettings::values.roms_path, file_filter);

    if (filename.isEmpty()) {
        return;
    }

    const auto qt_raw_copy = [this](const FileSys::VirtualFile& src,
                                    const FileSys::VirtualFile& dest, std::size_t block_size) {
        if (src == nullptr || dest == nullptr)
            return false;
        if (!dest->Resize(src->GetSize()))
            return false;

        std::array<u8, 0x1000> buffer{};
        const int progress_maximum = static_cast<int>(src->GetSize() / buffer.size());

        QProgressDialog progress(
            tr("Installing file \"%1\"...").arg(QString::fromStdString(src->GetName())),
            tr("Cancel"), 0, progress_maximum, this);
        progress.setWindowModality(Qt::WindowModal);

        for (std::size_t i = 0; i < src->GetSize(); i += buffer.size()) {
            if (progress.wasCanceled()) {
                dest->Resize(0);
                return false;
            }

            const int progress_value = static_cast<int>(i / buffer.size());
            progress.setValue(progress_value);

            const auto read = src->Read(buffer.data(), buffer.size(), i);
            dest->Write(buffer.data(), read, i);
        }

        return true;
    };

    const auto success = [this]() {
        QMessageBox::information(this, tr("Successfully Installed"),
                                 tr("The file was successfully installed."));
        game_list->PopulateAsync(UISettings::values.game_dirs);
        FileUtil::DeleteDirRecursively(FileUtil::GetUserPath(FileUtil::UserPath::CacheDir) +
                                       DIR_SEP + "game_list");
    };

    const auto failed = [this]() {
        QMessageBox::warning(
            this, tr("Failed to Install"),
            tr("There was an error while attempting to install the provided file. It "
               "could have an incorrect format or be missing metadata. Please "
               "double-check your file and try again."));
    };

    const auto overwrite = [this]() {
        return QMessageBox::question(this, tr("Failed to Install"),
                                     tr("The file you are attempting to install already exists "
                                        "in the cache. Would you like to overwrite it?")) ==
               QMessageBox::Yes;
    };

    if (filename.endsWith(QStringLiteral("xci"), Qt::CaseInsensitive) ||
        filename.endsWith(QStringLiteral("nsp"), Qt::CaseInsensitive)) {
        std::shared_ptr<FileSys::NSP> nsp;
        if (filename.endsWith(QStringLiteral("nsp"), Qt::CaseInsensitive)) {
            nsp = std::make_shared<FileSys::NSP>(
                vfs->OpenFile(filename.toStdString(), FileSys::Mode::Read));
            if (nsp->IsExtractedType())
                failed();
        } else {
            const auto xci = std::make_shared<FileSys::XCI>(
                vfs->OpenFile(filename.toStdString(), FileSys::Mode::Read));
            nsp = xci->GetSecurePartitionNSP();
        }

        if (nsp->GetStatus() != Loader::ResultStatus::Success) {
            failed();
            return;
        }
        const auto res = Core::System::GetInstance()
                             .GetFileSystemController()
                             .GetUserNANDContents()
                             ->InstallEntry(*nsp, false, qt_raw_copy);
        if (res == FileSys::InstallResult::Success) {
            success();
        } else {
            if (res == FileSys::InstallResult::ErrorAlreadyExists) {
                if (overwrite()) {
                    const auto res2 = Core::System::GetInstance()
                                          .GetFileSystemController()
                                          .GetUserNANDContents()
                                          ->InstallEntry(*nsp, true, qt_raw_copy);
                    if (res2 == FileSys::InstallResult::Success) {
                        success();
                    } else {
                        failed();
                    }
                }
            } else {
                failed();
            }
        }
    } else {
        const auto nca = std::make_shared<FileSys::NCA>(
            vfs->OpenFile(filename.toStdString(), FileSys::Mode::Read));
        const auto id = nca->GetStatus();

        // Game updates necessary are missing base RomFS
        if (id != Loader::ResultStatus::Success &&
            id != Loader::ResultStatus::ErrorMissingBKTRBaseRomFS) {
            failed();
            return;
        }

        const QStringList tt_options{tr("System Application"),
                                     tr("System Archive"),
                                     tr("System Application Update"),
                                     tr("Firmware Package (Type A)"),
                                     tr("Firmware Package (Type B)"),
                                     tr("Game"),
                                     tr("Game Update"),
                                     tr("Game DLC"),
                                     tr("Delta Title")};
        bool ok;
        const auto item = QInputDialog::getItem(
            this, tr("Select NCA Install Type..."),
            tr("Please select the type of title you would like to install this NCA as:\n(In "
               "most instances, the default 'Game' is fine.)"),
            tt_options, 5, false, &ok);

        auto index = tt_options.indexOf(item);
        if (!ok || index == -1) {
            QMessageBox::warning(this, tr("Failed to Install"),
                                 tr("The title type you selected for the NCA is invalid."));
            return;
        }

        // If index is equal to or past Game, add the jump in TitleType.
        if (index >= 5) {
            index += static_cast<size_t>(FileSys::TitleType::Application) -
                     static_cast<size_t>(FileSys::TitleType::FirmwarePackageB);
        }

        FileSys::InstallResult res;
        if (index >= static_cast<s32>(FileSys::TitleType::Application)) {
            res = Core::System::GetInstance()
                      .GetFileSystemController()
                      .GetUserNANDContents()
                      ->InstallEntry(*nca, static_cast<FileSys::TitleType>(index), false,
                                     qt_raw_copy);
        } else {
            res = Core::System::GetInstance()
                      .GetFileSystemController()
                      .GetSystemNANDContents()
                      ->InstallEntry(*nca, static_cast<FileSys::TitleType>(index), false,
                                     qt_raw_copy);
        }

        if (res == FileSys::InstallResult::Success) {
            success();
        } else if (res == FileSys::InstallResult::ErrorAlreadyExists) {
            if (overwrite()) {
                const auto res2 = Core::System::GetInstance()
                                      .GetFileSystemController()
                                      .GetUserNANDContents()
                                      ->InstallEntry(*nca, static_cast<FileSys::TitleType>(index),
                                                     true, qt_raw_copy);
                if (res2 == FileSys::InstallResult::Success) {
                    success();
                } else {
                    failed();
                }
            }
        } else {
            failed();
        }
    }
}

void GMainWindow::OnMenuRecentFile() {
    QAction* action = qobject_cast<QAction*>(sender());
    assert(action);

    const QString filename = action->data().toString();
    if (QFileInfo::exists(filename)) {
        BootGame(filename);
    } else {
        // Display an error message and remove the file from the list.
        QMessageBox::information(this, tr("File not found"),
                                 tr("File \"%1\" not found").arg(filename));

        UISettings::values.recent_files.removeOne(filename);
        UpdateRecentFiles();
    }
}

void GMainWindow::OnStartGame() {
    PreventOSSleep();

    emu_thread->SetRunning(true);

    qRegisterMetaType<Core::Frontend::SoftwareKeyboardParameters>(
        "Core::Frontend::SoftwareKeyboardParameters");
    qRegisterMetaType<Core::System::ResultStatus>("Core::System::ResultStatus");
    qRegisterMetaType<std::string>("std::string");
    qRegisterMetaType<std::optional<std::u16string>>("std::optional<std::u16string>");
    qRegisterMetaType<std::string_view>("std::string_view");

    connect(emu_thread.get(), &EmuThread::ErrorThrown, this, &GMainWindow::OnCoreError);

    ui.action_Start->setEnabled(false);
    ui.action_Start->setText(tr("Continue"));

    ui.action_Pause->setEnabled(true);
    ui.action_Stop->setEnabled(true);
    ui.action_Restart->setEnabled(true);
    ui.action_Report_Compatibility->setEnabled(true);

    discord_rpc->Update();
    ui.action_Load_Amiibo->setEnabled(true);
    ui.action_Capture_Screenshot->setEnabled(true);
}

void GMainWindow::OnPauseGame() {
    emu_thread->SetRunning(false);

    ui.action_Start->setEnabled(true);
    ui.action_Pause->setEnabled(false);
    ui.action_Stop->setEnabled(true);
    ui.action_Capture_Screenshot->setEnabled(false);

    AllowOSSleep();
}

void GMainWindow::OnStopGame() {
    Core::System& system{Core::System::GetInstance()};
    if (system.GetExitLock() && !ConfirmForceLockedExit()) {
        return;
    }

    ShutdownGame();
}

void GMainWindow::OnLoadComplete() {
    loading_screen->OnLoadComplete();
}

void GMainWindow::ErrorDisplayDisplayError(QString body) {
    QMessageBox::critical(this, tr("Error Display"), body);
    emit ErrorDisplayFinished();
}

void GMainWindow::OnMenuReportCompatibility() {
    if (!Settings::values.yuzu_token.empty() && !Settings::values.yuzu_username.empty()) {
        CompatDB compatdb{this};
        compatdb.exec();
    } else {
        QMessageBox::critical(
            this, tr("Missing yuzu Account"),
            tr("In order to submit a game compatibility test case, you must link your yuzu "
               "account.<br><br/>To link your yuzu account, go to Emulation &gt; Configuration "
               "&gt; "
               "Web."));
    }
}

<<<<<<< HEAD
void GMainWindow::OpenURL(const QUrl& url) {

    const bool open = QDesktopServices::openUrl(url);
    if (!open) {
        QMessageBox::warning(this, tr("Error opening URL"),
                             tr("Unable to open the URL \"%1\".").arg(url.toString()));
    }
}

void GMainWindow::OnOpenModsPage() {
    OpenURL(QUrl(QStringLiteral("https://github.com/yuzu-emu/yuzu/wiki/Switch-Mods")));
}

void GMainWindow::OnQuickstartGuide() {
    OpenURL(QUrl(QStringLiteral("https://yuzu-emu.org/help/quickstart/")));
}

void GMainWindow::OnFAQ() {
    OpenURL(QUrl(QStringLiteral("https://yuzu-emu.org/wiki/faq/")));
}

=======
void GMainWindow::OnOpenModsPage() {
    const auto mods_page_url = QStringLiteral("https://github.com/yuzu-emu/yuzu/wiki/Switch-Mods");
    const QUrl mods_page(mods_page_url);
    const bool open = QDesktopServices::openUrl(mods_page);
    if (!open) {
        QMessageBox::warning(this, tr("Error opening URL"),
                             tr("Unable to open the URL \"%1\".").arg(mods_page_url));
    }
}

>>>>>>> a980b4cb
void GMainWindow::ToggleFullscreen() {
    if (!emulation_running) {
        return;
    }
    if (ui.action_Fullscreen->isChecked()) {
        ShowFullscreen();
    } else {
        HideFullscreen();
    }
}

void GMainWindow::ShowFullscreen() {
    if (ui.action_Single_Window_Mode->isChecked()) {
        UISettings::values.geometry = saveGeometry();
        ui.menubar->hide();
        statusBar()->hide();
        showFullScreen();
    } else {
        UISettings::values.renderwindow_geometry = render_window->saveGeometry();
        render_window->showFullScreen();
    }
}

void GMainWindow::HideFullscreen() {
    if (ui.action_Single_Window_Mode->isChecked()) {
        statusBar()->setVisible(ui.action_Show_Status_Bar->isChecked());
        ui.menubar->show();
        showNormal();
        restoreGeometry(UISettings::values.geometry);
    } else {
        render_window->showNormal();
        render_window->restoreGeometry(UISettings::values.renderwindow_geometry);
    }
}

void GMainWindow::ToggleWindowMode() {
    if (ui.action_Single_Window_Mode->isChecked()) {
        // Render in the main window...
        render_window->BackupGeometry();
        ui.horizontalLayout->addWidget(render_window);
        render_window->setFocusPolicy(Qt::StrongFocus);
        if (emulation_running) {
            render_window->setVisible(true);
            render_window->setFocus();
            game_list->hide();
        }

    } else {
        // Render in a separate window...
        ui.horizontalLayout->removeWidget(render_window);
        render_window->setParent(nullptr);
        render_window->setFocusPolicy(Qt::NoFocus);
        if (emulation_running) {
            render_window->setVisible(true);
            render_window->RestoreGeometry();
            game_list->show();
        }
    }
}

void GMainWindow::ResetWindowSize() {
    const auto aspect_ratio = Layout::EmulationAspectRatio(
        static_cast<Layout::AspectRatio>(Settings::values.aspect_ratio),
        static_cast<float>(Layout::ScreenUndocked::Height) / Layout::ScreenUndocked::Width);
    if (!ui.action_Single_Window_Mode->isChecked()) {
        render_window->resize(Layout::ScreenUndocked::Height / aspect_ratio,
                              Layout::ScreenUndocked::Height);
    } else {
        resize(Layout::ScreenUndocked::Height / aspect_ratio,
               Layout::ScreenUndocked::Height + menuBar()->height() +
                   (ui.action_Show_Status_Bar->isChecked() ? statusBar()->height() : 0));
    }
}

void GMainWindow::OnConfigure() {
    const auto old_theme = UISettings::values.theme;
    const bool old_discord_presence = UISettings::values.enable_discord_presence;

    ConfigureDialog configure_dialog(this, hotkey_registry);
    const auto result = configure_dialog.exec();
    if (result != QDialog::Accepted) {
        return;
    }

    configure_dialog.ApplyConfiguration();
    InitializeHotkeys();
    if (UISettings::values.theme != old_theme) {
        UpdateUITheme();
    }
    if (UISettings::values.enable_discord_presence != old_discord_presence) {
        SetDiscordEnabled(UISettings::values.enable_discord_presence);
    }
    emit UpdateThemedIcons();

    const auto reload = UISettings::values.is_game_list_reload_pending.exchange(false);
    if (reload) {
        game_list->PopulateAsync(UISettings::values.game_dirs);
    }

    config->Save();

    if (UISettings::values.hide_mouse && emulation_running) {
        setMouseTracking(true);
        ui.centralwidget->setMouseTracking(true);
        mouse_hide_timer.start();
    } else {
        setMouseTracking(false);
        ui.centralwidget->setMouseTracking(false);
    }

    dock_status_button->setChecked(Settings::values.use_docked_mode);
    async_status_button->setChecked(Settings::values.use_asynchronous_gpu_emulation);
#ifdef HAS_VULKAN
    renderer_status_button->setChecked(Settings::values.renderer_backend ==
                                       Settings::RendererBackend::Vulkan);
#endif
}

void GMainWindow::OnLoadAmiibo() {
    const QString extensions{QStringLiteral("*.bin")};
    const QString file_filter = tr("Amiibo File (%1);; All Files (*.*)").arg(extensions);
    const QString filename = QFileDialog::getOpenFileName(this, tr("Load Amiibo"), {}, file_filter);

    if (filename.isEmpty()) {
        return;
    }

    LoadAmiibo(filename);
}

void GMainWindow::LoadAmiibo(const QString& filename) {
    Core::System& system{Core::System::GetInstance()};
    Service::SM::ServiceManager& sm = system.ServiceManager();
    auto nfc = sm.GetService<Service::NFP::Module::Interface>("nfp:user");
    if (nfc == nullptr) {
        return;
    }

    QFile nfc_file{filename};
    if (!nfc_file.open(QIODevice::ReadOnly)) {
        QMessageBox::warning(this, tr("Error opening Amiibo data file"),
                             tr("Unable to open Amiibo file \"%1\" for reading.").arg(filename));
        return;
    }

    const u64 nfc_file_size = nfc_file.size();
    std::vector<u8> buffer(nfc_file_size);
    const u64 read_size = nfc_file.read(reinterpret_cast<char*>(buffer.data()), nfc_file_size);
    if (nfc_file_size != read_size) {
        QMessageBox::warning(this, tr("Error reading Amiibo data file"),
                             tr("Unable to fully read Amiibo data. Expected to read %1 bytes, but "
                                "was only able to read %2 bytes.")
                                 .arg(nfc_file_size)
                                 .arg(read_size));
        return;
    }

    if (!nfc->LoadAmiibo(buffer)) {
        QMessageBox::warning(this, tr("Error loading Amiibo data"),
                             tr("Unable to load Amiibo data."));
    }
}

void GMainWindow::OnOpenYuzuFolder() {
    QDesktopServices::openUrl(QUrl::fromLocalFile(
        QString::fromStdString(FileUtil::GetUserPath(FileUtil::UserPath::UserDir))));
}

void GMainWindow::OnAbout() {
    AboutDialog aboutDialog(this);
    aboutDialog.exec();
}

void GMainWindow::OnToggleFilterBar() {
    game_list->setFilterVisible(ui.action_Show_Filter_Bar->isChecked());
    if (ui.action_Show_Filter_Bar->isChecked()) {
        game_list->setFilterFocus();
    } else {
        game_list->clearFilter();
    }
}

void GMainWindow::OnCaptureScreenshot() {
    OnPauseGame();
    QFileDialog png_dialog(this, tr("Capture Screenshot"), UISettings::values.screenshot_path,
                           tr("PNG Image (*.png)"));
    png_dialog.setAcceptMode(QFileDialog::AcceptSave);
    png_dialog.setDefaultSuffix(QStringLiteral("png"));
    if (png_dialog.exec()) {
        const QString path = png_dialog.selectedFiles().first();
        if (!path.isEmpty()) {
            UISettings::values.screenshot_path = QFileInfo(path).path();
            render_window->CaptureScreenshot(UISettings::values.screenshot_resolution_factor, path);
        }
    }
    OnStartGame();
}

void GMainWindow::UpdateWindowTitle(const QString& title_name) {
    const auto full_name = std::string(Common::g_build_fullname);
    const auto branch_name = std::string(Common::g_scm_branch);
    const auto description = std::string(Common::g_scm_desc);
    const auto build_id = std::string(Common::g_build_id);

    const auto date =
        QDateTime::currentDateTime().toString(QStringLiteral("yyyy-MM-dd")).toStdString();

    if (title_name.isEmpty()) {
        const auto fmt = std::string(Common::g_title_bar_format_idle);
        setWindowTitle(QString::fromStdString(fmt::format(fmt.empty() ? "yuzu {0}| {1}-{2}" : fmt,
                                                          full_name, branch_name, description,
                                                          std::string{}, date, build_id)));
    } else {
        const auto fmt = std::string(Common::g_title_bar_format_running);
        setWindowTitle(QString::fromStdString(
            fmt::format(fmt.empty() ? "yuzu {0}| {3} | {1}-{2}" : fmt, full_name, branch_name,
                        description, title_name.toStdString(), date, build_id)));
    }
}

void GMainWindow::UpdateStatusBar() {
    if (emu_thread == nullptr) {
        status_bar_update_timer.stop();
        return;
    }

    auto results = Core::System::GetInstance().GetAndResetPerfStats();

    if (Settings::values.use_frame_limit) {
        emu_speed_label->setText(tr("Speed: %1% / %2%")
                                     .arg(results.emulation_speed * 100.0, 0, 'f', 0)
                                     .arg(Settings::values.frame_limit));
    } else {
        emu_speed_label->setText(tr("Speed: %1%").arg(results.emulation_speed * 100.0, 0, 'f', 0));
    }
    game_fps_label->setText(tr("Game: %1 FPS").arg(results.game_fps, 0, 'f', 0));
    emu_frametime_label->setText(tr("Frame: %1 ms").arg(results.frametime * 1000.0, 0, 'f', 2));

    emu_speed_label->setVisible(true);
    game_fps_label->setVisible(true);
    emu_frametime_label->setVisible(true);
}

void GMainWindow::HideMouseCursor() {
    if (emu_thread == nullptr || UISettings::values.hide_mouse == false) {
        mouse_hide_timer.stop();
        ShowMouseCursor();
        return;
    }
    setCursor(QCursor(Qt::BlankCursor));
}

void GMainWindow::ShowMouseCursor() {
    unsetCursor();
    if (emu_thread != nullptr && UISettings::values.hide_mouse) {
        mouse_hide_timer.start();
    }
}

void GMainWindow::mouseMoveEvent(QMouseEvent* event) {
    ShowMouseCursor();
}

void GMainWindow::mousePressEvent(QMouseEvent* event) {
    ShowMouseCursor();
}

void GMainWindow::OnCoreError(Core::System::ResultStatus result, std::string details) {
    QMessageBox::StandardButton answer;
    QString status_message;
    const QString common_message =
        tr("The game you are trying to load requires additional files from your Switch to be "
           "dumped "
           "before playing.<br/><br/>For more information on dumping these files, please see the "
           "following wiki page: <a "
           "href='https://yuzu-emu.org/wiki/"
           "dumping-system-archives-and-the-shared-fonts-from-a-switch-console/'>Dumping System "
           "Archives and the Shared Fonts from a Switch Console</a>.<br/><br/>Would you like to "
           "quit "
           "back to the game list? Continuing emulation may result in crashes, corrupted save "
           "data, or other bugs.");
    switch (result) {
    case Core::System::ResultStatus::ErrorSystemFiles: {
        QString message;
        if (details.empty()) {
            message =
                tr("yuzu was unable to locate a Switch system archive. %1").arg(common_message);
        } else {
            message = tr("yuzu was unable to locate a Switch system archive: %1. %2")
                          .arg(QString::fromStdString(details), common_message);
        }

        answer = QMessageBox::question(this, tr("System Archive Not Found"), message,
                                       QMessageBox::Yes | QMessageBox::No, QMessageBox::No);
        status_message = tr("System Archive Missing");
        break;
    }

    case Core::System::ResultStatus::ErrorSharedFont: {
        const QString message =
            tr("yuzu was unable to locate the Switch shared fonts. %1").arg(common_message);
        answer = QMessageBox::question(this, tr("Shared Fonts Not Found"), message,
                                       QMessageBox::Yes | QMessageBox::No, QMessageBox::No);
        status_message = tr("Shared Font Missing");
        break;
    }

    default:
        answer = QMessageBox::question(
            this, tr("Fatal Error"),
            tr("yuzu has encountered a fatal error, please see the log for more details. "
               "For more information on accessing the log, please see the following page: "
               "<a href='https://community.citra-emu.org/t/how-to-upload-the-log-file/296'>How "
               "to "
               "Upload the Log File</a>.<br/><br/>Would you like to quit back to the game "
               "list? "
               "Continuing emulation may result in crashes, corrupted save data, or other "
               "bugs."),
            QMessageBox::Yes | QMessageBox::No, QMessageBox::No);
        status_message = tr("Fatal Error encountered");
        break;
    }

    if (answer == QMessageBox::Yes) {
        if (emu_thread) {
            ShutdownGame();
        }
    } else {
        // Only show the message if the game is still running.
        if (emu_thread) {
            emu_thread->SetRunning(true);
            message_label->setText(status_message);
        }
    }
}

void GMainWindow::OnReinitializeKeys(ReinitializeKeyBehavior behavior) {
    if (behavior == ReinitializeKeyBehavior::Warning) {
        const auto res = QMessageBox::information(
            this, tr("Confirm Key Rederivation"),
            tr("You are about to force rederive all of your keys. \nIf you do not know what this "
               "means or what you are doing, \nthis is a potentially destructive action. \nPlease "
               "make sure this is what you want \nand optionally make backups.\n\nThis will delete "
               "your autogenerated key files and re-run the key derivation module."),
            QMessageBox::StandardButtons{QMessageBox::Ok, QMessageBox::Cancel});

        if (res == QMessageBox::Cancel)
            return;

        FileUtil::Delete(FileUtil::GetUserPath(FileUtil::UserPath::KeysDir) +
                         "prod.keys_autogenerated");
        FileUtil::Delete(FileUtil::GetUserPath(FileUtil::UserPath::KeysDir) +
                         "console.keys_autogenerated");
        FileUtil::Delete(FileUtil::GetUserPath(FileUtil::UserPath::KeysDir) +
                         "title.keys_autogenerated");
    }

    Core::Crypto::KeyManager keys{};
    if (keys.BaseDeriveNecessary()) {
        Core::Crypto::PartitionDataManager pdm{vfs->OpenDirectory(
            FileUtil::GetUserPath(FileUtil::UserPath::SysDataDir), FileSys::Mode::Read)};

        const auto function = [this, &keys, &pdm] {
            keys.PopulateFromPartitionData(pdm);
            Core::System::GetInstance().GetFileSystemController().CreateFactories(*vfs);
            keys.DeriveETicket(pdm);
        };

        QString errors;
        if (!pdm.HasFuses()) {
            errors += tr("Missing fuses");
        }
        if (!pdm.HasBoot0()) {
            errors += tr(" - Missing BOOT0");
        }
        if (!pdm.HasPackage2()) {
            errors += tr(" - Missing BCPKG2-1-Normal-Main");
        }
        if (!pdm.HasProdInfo()) {
            errors += tr(" - Missing PRODINFO");
        }
        if (!errors.isEmpty()) {
            QMessageBox::warning(
                this, tr("Derivation Components Missing"),
                tr("Components are missing that may hinder key derivation from completing. "
                   "<br>Please follow <a href='https://yuzu-emu.org/help/quickstart/'>the yuzu "
                   "quickstart guide</a> to get all your keys and "
                   "games.<br><br><small>(%1)</small>")
                    .arg(errors));
        }

        QProgressDialog prog;
        prog.setRange(0, 0);
        prog.setLabelText(tr("Deriving keys...\nThis may take up to a minute depending \non your "
                             "system's performance."));
        prog.setWindowTitle(tr("Deriving Keys"));

        prog.show();

        auto future = QtConcurrent::run(function);
        while (!future.isFinished()) {
            QCoreApplication::processEvents();
        }

        prog.close();
    }

    Core::System::GetInstance().GetFileSystemController().CreateFactories(*vfs);

    if (behavior == ReinitializeKeyBehavior::Warning) {
        game_list->PopulateAsync(UISettings::values.game_dirs);
    }
}

std::optional<u64> GMainWindow::SelectRomFSDumpTarget(const FileSys::ContentProvider& installed,
                                                      u64 program_id) {
    const auto dlc_entries =
        installed.ListEntriesFilter(FileSys::TitleType::AOC, FileSys::ContentRecordType::Data);
    std::vector<FileSys::ContentProviderEntry> dlc_match;
    dlc_match.reserve(dlc_entries.size());
    std::copy_if(dlc_entries.begin(), dlc_entries.end(), std::back_inserter(dlc_match),
                 [&program_id, &installed](const FileSys::ContentProviderEntry& entry) {
                     return (entry.title_id & DLC_BASE_TITLE_ID_MASK) == program_id &&
                            installed.GetEntry(entry)->GetStatus() == Loader::ResultStatus::Success;
                 });

    std::vector<u64> romfs_tids;
    romfs_tids.push_back(program_id);
    for (const auto& entry : dlc_match) {
        romfs_tids.push_back(entry.title_id);
    }

    if (romfs_tids.size() > 1) {
        QStringList list{QStringLiteral("Base")};
        for (std::size_t i = 1; i < romfs_tids.size(); ++i) {
            list.push_back(QStringLiteral("DLC %1").arg(romfs_tids[i] & 0x7FF));
        }

        bool ok;
        const auto res = QInputDialog::getItem(
            this, tr("Select RomFS Dump Target"),
            tr("Please select which RomFS you would like to dump."), list, 0, false, &ok);
        if (!ok) {
            return {};
        }

        return romfs_tids[list.indexOf(res)];
    }

    return program_id;
}

bool GMainWindow::ConfirmClose() {
    if (emu_thread == nullptr || !UISettings::values.confirm_before_closing)
        return true;

    QMessageBox::StandardButton answer =
        QMessageBox::question(this, tr("yuzu"), tr("Are you sure you want to close yuzu?"),
                              QMessageBox::Yes | QMessageBox::No, QMessageBox::No);
    return answer != QMessageBox::No;
}

void GMainWindow::closeEvent(QCloseEvent* event) {
    if (!ConfirmClose()) {
        event->ignore();
        return;
    }

    if (!ui.action_Fullscreen->isChecked()) {
        UISettings::values.geometry = saveGeometry();
        UISettings::values.renderwindow_geometry = render_window->saveGeometry();
    }
    UISettings::values.state = saveState();
#if MICROPROFILE_ENABLED
    UISettings::values.microprofile_geometry = microProfileDialog->saveGeometry();
    UISettings::values.microprofile_visible = microProfileDialog->isVisible();
#endif
    UISettings::values.single_window_mode = ui.action_Single_Window_Mode->isChecked();
    UISettings::values.fullscreen = ui.action_Fullscreen->isChecked();
    UISettings::values.display_titlebar = ui.action_Display_Dock_Widget_Headers->isChecked();
    UISettings::values.show_filter_bar = ui.action_Show_Filter_Bar->isChecked();
    UISettings::values.show_status_bar = ui.action_Show_Status_Bar->isChecked();
    UISettings::values.first_start = false;

    game_list->SaveInterfaceLayout();
    hotkey_registry.SaveHotkeys();

    // Shutdown session if the emu thread is active...
    if (emu_thread != nullptr)
        ShutdownGame();

    render_window->close();

    QWidget::closeEvent(event);
}

static bool IsSingleFileDropEvent(const QMimeData* mime) {
    return mime->hasUrls() && mime->urls().length() == 1;
}

void GMainWindow::AcceptDropEvent(QDropEvent* event) {
    if (IsSingleFileDropEvent(event->mimeData())) {
        event->setDropAction(Qt::DropAction::LinkAction);
        event->accept();
    }
}

bool GMainWindow::DropAction(QDropEvent* event) {
    if (!IsSingleFileDropEvent(event->mimeData())) {
        return false;
    }

    const QMimeData* mime_data = event->mimeData();
    const QString& filename = mime_data->urls().at(0).toLocalFile();

    if (emulation_running && QFileInfo(filename).suffix() == QStringLiteral("bin")) {
        // Amiibo
        LoadAmiibo(filename);
    } else {
        // Game
        if (ConfirmChangeGame()) {
            BootGame(filename);
        }
    }
    return true;
}

void GMainWindow::dropEvent(QDropEvent* event) {
    DropAction(event);
}

void GMainWindow::dragEnterEvent(QDragEnterEvent* event) {
    AcceptDropEvent(event);
}

void GMainWindow::dragMoveEvent(QDragMoveEvent* event) {
    AcceptDropEvent(event);
}

bool GMainWindow::ConfirmChangeGame() {
    if (emu_thread == nullptr)
        return true;

    const auto answer = QMessageBox::question(
        this, tr("yuzu"),
        tr("Are you sure you want to stop the emulation? Any unsaved progress will be lost."),
        QMessageBox::Yes | QMessageBox::No, QMessageBox::No);
    return answer != QMessageBox::No;
}

bool GMainWindow::ConfirmForceLockedExit() {
    if (emu_thread == nullptr)
        return true;

    const auto answer =
        QMessageBox::question(this, tr("yuzu"),
                              tr("The currently running application has requested yuzu to not "
                                 "exit.\n\nWould you like to bypass this and exit anyway?"),
                              QMessageBox::Yes | QMessageBox::No, QMessageBox::No);
    return answer != QMessageBox::No;
}

void GMainWindow::RequestGameExit() {
    auto& sm{Core::System::GetInstance().ServiceManager()};
    auto applet_oe = sm.GetService<Service::AM::AppletOE>("appletOE");
    auto applet_ae = sm.GetService<Service::AM::AppletAE>("appletAE");
    bool has_signalled = false;

    if (applet_oe != nullptr) {
        applet_oe->GetMessageQueue()->RequestExit();
        has_signalled = true;
    }

    if (applet_ae != nullptr && !has_signalled) {
        applet_ae->GetMessageQueue()->RequestExit();
    }
}

void GMainWindow::filterBarSetChecked(bool state) {
    ui.action_Show_Filter_Bar->setChecked(state);
    emit(OnToggleFilterBar());
}

void GMainWindow::UpdateUITheme() {
    const QString default_icons = QStringLiteral(":/icons/default");
    const QString& current_theme = UISettings::values.theme;
    const bool is_default_theme = current_theme == QString::fromUtf8(UISettings::themes[0].second);
    QStringList theme_paths(default_theme_paths);

    if (is_default_theme || current_theme.isEmpty()) {
        const QString theme_uri(QStringLiteral(":default/style.qss"));
        QFile f(theme_uri);
        if (f.open(QFile::ReadOnly | QFile::Text)) {
            QTextStream ts(&f);
            qApp->setStyleSheet(ts.readAll());
            setStyleSheet(ts.readAll());
        } else {
            qApp->setStyleSheet({});
            setStyleSheet({});
        }
        theme_paths.append(default_icons);
        QIcon::setThemeName(default_icons);
    } else {
        const QString theme_uri(QLatin1Char{':'} + current_theme + QStringLiteral("/style.qss"));
        QFile f(theme_uri);
        if (f.open(QFile::ReadOnly | QFile::Text)) {
            QTextStream ts(&f);
            qApp->setStyleSheet(ts.readAll());
            setStyleSheet(ts.readAll());
        } else {
            LOG_ERROR(Frontend, "Unable to set style, stylesheet file not found");
        }

        const QString theme_name = QStringLiteral(":/icons/") + current_theme;
        theme_paths.append({default_icons, theme_name});
        QIcon::setThemeName(theme_name);
    }

    QIcon::setThemeSearchPaths(theme_paths);
}

void GMainWindow::SetDiscordEnabled([[maybe_unused]] bool state) {
#ifdef USE_DISCORD_PRESENCE
    if (state) {
        discord_rpc = std::make_unique<DiscordRPC::DiscordImpl>();
    } else {
        discord_rpc = std::make_unique<DiscordRPC::NullImpl>();
    }
#else
    discord_rpc = std::make_unique<DiscordRPC::NullImpl>();
#endif
    discord_rpc->Update();
}

#ifdef main
#undef main
#endif

int main(int argc, char* argv[]) {
    Common::DetachedTasks detached_tasks;
    MicroProfileOnThreadCreate("Frontend");
    SCOPE_EXIT({ MicroProfileShutdown(); });

    // Init settings params
    QCoreApplication::setOrganizationName(QStringLiteral("yuzu team"));
    QCoreApplication::setApplicationName(QStringLiteral("yuzu"));

#ifdef __APPLE__
    // If you start a bundle (binary) on OSX without the Terminal, the working directory is "/".
    // But since we require the working directory to be the executable path for the location of the
    // user folder in the Qt Frontend, we need to cd into that working directory
    const std::string bin_path = FileUtil::GetBundleDirectory() + DIR_SEP + "..";
    chdir(bin_path.c_str());
#endif

    // Enables the core to make the qt created contexts current on std::threads
    QCoreApplication::setAttribute(Qt::AA_DontCheckOpenGLContextThreadAffinity);
    QApplication app(argc, argv);

    // Qt changes the locale and causes issues in float conversion using std::to_string() when
    // generating shaders
    setlocale(LC_ALL, "C");

    GMainWindow main_window;
    // After settings have been loaded by GMainWindow, apply the filter
    main_window.show();

    QObject::connect(&app, &QGuiApplication::applicationStateChanged, &main_window,
                     &GMainWindow::OnAppFocusStateChanged);

    Settings::LogSettings();

    int result = app.exec();
    detached_tasks.WaitForAllTasks();
    return result;
}<|MERGE_RESOLUTION|>--- conflicted
+++ resolved
@@ -838,11 +838,8 @@
     connect(ui.action_Report_Compatibility, &QAction::triggered, this,
             &GMainWindow::OnMenuReportCompatibility);
     connect(ui.action_Open_Mods_Page, &QAction::triggered, this, &GMainWindow::OnOpenModsPage);
-<<<<<<< HEAD
     connect(ui.action_Open_Quickstart_Guide, &QAction::triggered, this, &GMainWindow::OnQuickstartGuide);
     connect(ui.action_Open_FAQ, &QAction::triggered, this, &GMainWindow::OnFAQ);
-=======
->>>>>>> a980b4cb
     connect(ui.action_Restart, &QAction::triggered, this, [this] { BootGame(QString(game_path)); });
     connect(ui.action_Configure, &QAction::triggered, this, &GMainWindow::OnConfigure);
 
@@ -1814,7 +1811,6 @@
     }
 }
 
-<<<<<<< HEAD
 void GMainWindow::OpenURL(const QUrl& url) {
 
     const bool open = QDesktopServices::openUrl(url);
@@ -1836,18 +1832,6 @@
     OpenURL(QUrl(QStringLiteral("https://yuzu-emu.org/wiki/faq/")));
 }
 
-=======
-void GMainWindow::OnOpenModsPage() {
-    const auto mods_page_url = QStringLiteral("https://github.com/yuzu-emu/yuzu/wiki/Switch-Mods");
-    const QUrl mods_page(mods_page_url);
-    const bool open = QDesktopServices::openUrl(mods_page);
-    if (!open) {
-        QMessageBox::warning(this, tr("Error opening URL"),
-                             tr("Unable to open the URL \"%1\".").arg(mods_page_url));
-    }
-}
-
->>>>>>> a980b4cb
 void GMainWindow::ToggleFullscreen() {
     if (!emulation_running) {
         return;

--- conflicted
+++ resolved
@@ -136,11 +136,7 @@
 
     /// Application heap (includes stack).
     HEAP_VADDR = 0x108000000,
-<<<<<<< HEAD
-    HEAP_SIZE = 0xF0000000, // 0x18000000,
-=======
     HEAP_SIZE = 0xF0000000,
->>>>>>> 1aa4cdc3
     HEAP_VADDR_END = HEAP_VADDR + HEAP_SIZE,
 
     /// Area where shared memory buffers are mapped onto.
@@ -181,11 +177,7 @@
     SHARED_PAGE_VADDR_END = SHARED_PAGE_VADDR + SHARED_PAGE_SIZE,
 
     /// Area where TLS (Thread-Local Storage) buffers are allocated.
-<<<<<<< HEAD
-    TLS_AREA_VADDR = 0x228000000, // 0x1FF82000,
-=======
     TLS_AREA_VADDR = 0x228000000,
->>>>>>> 1aa4cdc3
     TLS_ENTRY_SIZE = 0x200,
 
     /// Equivalent to LINEAR_HEAP_VADDR, but expanded to cover the extra memory in the New 3DS.

// Copyright 2018 yuzu emulator team
// Licensed under GPLv2 or any later version
// Refer to the license.txt file included.

#include <boost/range/algorithm_ext/erase.hpp>
#include "common/assert.h"
#include "common/common_funcs.h"
#include "common/common_types.h"
#include "core/hle/ipc_helpers.h"
#include "core/hle/kernel/domain.h"
#include "core/hle/kernel/handle_table.h"
#include "core/hle/kernel/hle_ipc.h"
#include "core/hle/kernel/kernel.h"
#include "core/hle/kernel/process.h"
#include "core/hle/kernel/server_session.h"

namespace Kernel {

void SessionRequestHandler::ClientConnected(SharedPtr<ServerSession> server_session) {
    server_session->SetHleHandler(shared_from_this());
    connected_sessions.push_back(server_session);
}

void SessionRequestHandler::ClientDisconnected(SharedPtr<ServerSession> server_session) {
    server_session->SetHleHandler(nullptr);
    boost::range::remove_erase(connected_sessions, server_session);
}

HLERequestContext::HLERequestContext(SharedPtr<Kernel::Domain> domain) : domain(std::move(domain)) {
    cmd_buf[0] = 0;
}

HLERequestContext::HLERequestContext(SharedPtr<Kernel::ServerSession> server_session)
    : server_session(std::move(server_session)) {
    cmd_buf[0] = 0;
}

HLERequestContext::~HLERequestContext() = default;

void HLERequestContext::ParseCommandBuffer(u32_le* src_cmdbuf, bool incoming) {
    IPC::RequestParser rp(src_cmdbuf);
    command_header = std::make_unique<IPC::CommandHeader>(rp.PopRaw<IPC::CommandHeader>());

    if (command_header->type == IPC::CommandType::Close) {
        // Close does not populate the rest of the IPC header
        return;
    }

    // If handle descriptor is present, add size of it
    if (command_header->enable_handle_descriptor) {
        LOG_WARNING(IPC, "Enabled handle descriptor!");
        handle_descriptor_header =
            std::make_unique<IPC::HandleDescriptorHeader>(rp.PopRaw<IPC::HandleDescriptorHeader>());
        if (handle_descriptor_header->send_current_pid) {
            rp.Skip(2, false);
        }
        if (incoming) {
            // Populate the object lists with the data in the IPC request.
            for (u32 handle = 0; handle < handle_descriptor_header->num_handles_to_copy; ++handle) {
                copy_objects.push_back(Kernel::g_handle_table.GetGeneric(rp.Pop<Handle>()));
            }
            for (u32 handle = 0; handle < handle_descriptor_header->num_handles_to_move; ++handle) {
                move_objects.push_back(Kernel::g_handle_table.GetGeneric(rp.Pop<Handle>()));
            }
        } else {
            // For responses we just ignore the handles, they're empty and will be populated when
            // translating the response.
            rp.Skip(handle_descriptor_header->num_handles_to_copy, false);
            rp.Skip(handle_descriptor_header->num_handles_to_move, false);
        }
    }

    LOG_WARNING(IPC, "GetCurrentOffset: %d - %d", rp.GetCurrentOffset(),
                command_header->enable_handle_descriptor.Value());
    for (unsigned i = 0; i < command_header->num_buf_x_descriptors; ++i) {
        buffer_x_desciptors.push_back(rp.PopRaw<IPC::BufferDescriptorX>());
    }
    for (unsigned i = 0; i < command_header->num_buf_a_descriptors; ++i) {
        buffer_a_desciptors.push_back(rp.PopRaw<IPC::BufferDescriptorABW>());
    }
    for (unsigned i = 0; i < command_header->num_buf_b_descriptors; ++i) {
        buffer_b_desciptors.push_back(rp.PopRaw<IPC::BufferDescriptorABW>());
    }
    for (unsigned i = 0; i < command_header->num_buf_w_descriptors; ++i) {
        buffer_w_desciptors.push_back(rp.PopRaw<IPC::BufferDescriptorABW>());
    }
<<<<<<< HEAD

=======
>>>>>>> 497e8ba4
    buffer_c_offset = rp.GetCurrentOffset() + command_header->data_size;

    // Padding to align to 16 bytes
    rp.AlignWithPadding();

    if (IsDomain() && (command_header->type == IPC::CommandType::Request || !incoming)) {
        // If this is an incoming message, only CommandType "Request" has a domain header
        // All outgoing domain messages have the domain header
        domain_message_header =
            std::make_unique<IPC::DomainMessageHeader>(rp.PopRaw<IPC::DomainMessageHeader>());
    }

    data_payload_header =
        std::make_unique<IPC::DataPayloadHeader>(rp.PopRaw<IPC::DataPayloadHeader>());

    data_payload_offset = rp.GetCurrentOffset();

    if (domain_message_header && domain_message_header->command ==
                                     IPC::DomainMessageHeader::CommandType::CloseVirtualHandle) {
        // CloseVirtualHandle command does not have SFC* or any data
        return;
    }

    if (incoming) {
        ASSERT(data_payload_header->magic == Common::MakeMagic('S', 'F', 'C', 'I'));
    } else {
        ASSERT(data_payload_header->magic == Common::MakeMagic('S', 'F', 'C', 'O'));
    }

    rp.SetCurrentOffset(buffer_c_offset);

    // For Inline buffers, the response data is written directly to buffer_c_offset
    // and in this case we don't have any BufferDescriptorC on the request.
    if (command_header->buf_c_descriptor_flags >
        IPC::CommandHeader::BufferDescriptorCFlag::InlineDescriptor) {
        if (command_header->buf_c_descriptor_flags ==
            IPC::CommandHeader::BufferDescriptorCFlag::OneDescriptor) {
            buffer_c_desciptors.push_back(rp.PopRaw<IPC::BufferDescriptorC>());
        } else {
            unsigned num_buf_c_descriptors =
                static_cast<unsigned>(command_header->buf_c_descriptor_flags.Value()) - 2;

            // This is used to detect possible underflows, in case something is broken
            // with the two ifs above and the flags value is == 0 || == 1.
            ASSERT(num_buf_c_descriptors < 14);

            for (unsigned i = 0; i < num_buf_c_descriptors; ++i) {
                buffer_c_desciptors.push_back(rp.PopRaw<IPC::BufferDescriptorC>());
            }
        }
    }

    rp.SetCurrentOffset(data_payload_offset);

    command = rp.Pop<u32_le>();
    rp.Skip(1, false); // The command is actually an u64, but we don't use the high part.
}

ResultCode HLERequestContext::PopulateFromIncomingCommandBuffer(u32_le* src_cmdbuf,
                                                                Process& src_process,
                                                                HandleTable& src_table) {
    ParseCommandBuffer(src_cmdbuf, true);
    if (command_header->type == IPC::CommandType::Close) {
        // Close does not populate the rest of the IPC header
        return RESULT_SUCCESS;
    }

    // The data_size already includes the payload header, the padding and the domain header.
    std::copy_n(src_cmdbuf, cmd_buf.size(), cmd_buf.begin());
    return RESULT_SUCCESS;
}

ResultCode HLERequestContext::WriteToOutgoingCommandBuffer(u32_le* dst_cmdbuf, Process& dst_process,
                                                           HandleTable& dst_table) {
    // The header was already built in the internal command buffer. Attempt to parse it to verify
    // the integrity and then copy it over to the target command buffer.
    ParseCommandBuffer(cmd_buf.data(), false);

    // The data_size already includes the payload header, the padding and the domain header.
    size_t size = data_payload_offset + command_header->data_size -
                  sizeof(IPC::DataPayloadHeader) / sizeof(u32) - 4;
    if (domain_message_header)
        size -= sizeof(IPC::DomainMessageHeader) / sizeof(u32);

    std::copy_n(cmd_buf.begin(), size, dst_cmdbuf);

    if (command_header->enable_handle_descriptor) {
        ASSERT_MSG(!move_objects.empty() || !copy_objects.empty(),
                   "Handle descriptor bit set but no handles to translate");
        // We write the translated handles at a specific offset in the command buffer, this space
        // was already reserved when writing the header.
        size_t current_offset =
            (sizeof(IPC::CommandHeader) + sizeof(IPC::HandleDescriptorHeader)) / sizeof(u32);
        ASSERT_MSG(!handle_descriptor_header->send_current_pid, "Sending PID is not implemented");

        ASSERT_MSG(copy_objects.size() == handle_descriptor_header->num_handles_to_copy);
        ASSERT_MSG(move_objects.size() == handle_descriptor_header->num_handles_to_move);

        // We don't make a distinction between copy and move handles when translating since HLE
        // services don't deal with handles directly. However, the guest applications might check
        // for specific values in each of these descriptors.
        for (auto& object : copy_objects) {
            ASSERT(object != nullptr);
            dst_cmdbuf[current_offset++] = Kernel::g_handle_table.Create(object).Unwrap();
        }

        for (auto& object : move_objects) {
            ASSERT(object != nullptr);
            dst_cmdbuf[current_offset++] = Kernel::g_handle_table.Create(object).Unwrap();
        }
    }

    // TODO(Subv): Translate the X/A/B/W buffers.

    if (IsDomain()) {
        ASSERT(domain_message_header->num_objects == domain_objects.size());
        // Write the domain objects to the command buffer, these go after the raw untranslated data.
        // TODO(Subv): This completely ignores C buffers.
        size_t domain_offset = size - domain_message_header->num_objects;
        auto& request_handlers = domain->request_handlers;

        for (auto& object : domain_objects) {
            request_handlers.emplace_back(object);
            dst_cmdbuf[domain_offset++] = static_cast<u32_le>(request_handlers.size());
        }
    }
    return RESULT_SUCCESS;
}

} // namespace Kernel<|MERGE_RESOLUTION|>--- conflicted
+++ resolved
@@ -84,10 +84,7 @@
     for (unsigned i = 0; i < command_header->num_buf_w_descriptors; ++i) {
         buffer_w_desciptors.push_back(rp.PopRaw<IPC::BufferDescriptorABW>());
     }
-<<<<<<< HEAD
-
-=======
->>>>>>> 497e8ba4
+
     buffer_c_offset = rp.GetCurrentOffset() + command_header->data_size;
 
     // Padding to align to 16 bytes

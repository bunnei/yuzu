// Copyright 2018 yuzu emulator team
// Licensed under GPLv2 or any later version
// Refer to the license.txt file included.

#include "common/logging/log.h"
#include "core/hle/ipc_helpers.h"
#include "core/hle/kernel/domain.h"
#include "core/hle/service/sm/controller.h"

namespace Service {
namespace SM {

void Controller::ConvertSessionToDomain(Kernel::HLERequestContext& ctx) {
    auto domain = Kernel::Domain::CreateFromSession(*ctx.ServerSession()->parent).Unwrap();

    IPC::RequestBuilder rb{ctx, 3};
    rb.Push(RESULT_SUCCESS);
    rb.Push(static_cast<u32>(domain->request_handlers.size()));

    LOG_DEBUG(Service, "called, domain=%d", domain->GetObjectId());
}

void Controller::DuplicateSession(Kernel::HLERequestContext& ctx) {
    IPC::RequestBuilder rb{ctx, 2, 0, 1};
    rb.Push(RESULT_SUCCESS);
    // TODO(Subv): Check if this is correct
    if (ctx.IsDomain())
        rb.PushMoveObjects(ctx.Domain());
    else
        rb.PushMoveObjects(ctx.ServerSession());

    LOG_DEBUG(Service, "called");
}

void Controller::DuplicateSessionEx(Kernel::HLERequestContext& ctx) {
    DuplicateSession(ctx);

    LOG_WARNING(Service, "(STUBBED) called, using DuplicateSession");
}

void Controller::QueryPointerBufferSize(Kernel::HLERequestContext& ctx) {
    IPC::RequestBuilder rb{ctx, 3};
    rb.Push(RESULT_SUCCESS);
    rb.Push<u32>(0x500);

    LOG_WARNING(Service, "(STUBBED) called");
}

Controller::Controller() : ServiceFramework("IpcController") {
    static const FunctionInfo functions[] = {
        {0x00000000, &Controller::ConvertSessionToDomain, "ConvertSessionToDomain"},
        {0x00000001, nullptr, "ConvertDomainToSession"},
        {0x00000002, &Controller::DuplicateSession, "DuplicateSession"},
        {0x00000003, &Controller::QueryPointerBufferSize, "QueryPointerBufferSize"},
<<<<<<< HEAD
        {0x00000004, &Controller::DuplicateSession, "DuplicateSessionEx"},
=======
        {0x00000004, &Controller::DuplicateSessionEx, "DuplicateSessionEx"},
>>>>>>> 5d38bb36
    };
    RegisterHandlers(functions);
}

} // namespace SM
} // namespace Service<|MERGE_RESOLUTION|>--- conflicted
+++ resolved
@@ -52,11 +52,7 @@
         {0x00000001, nullptr, "ConvertDomainToSession"},
         {0x00000002, &Controller::DuplicateSession, "DuplicateSession"},
         {0x00000003, &Controller::QueryPointerBufferSize, "QueryPointerBufferSize"},
-<<<<<<< HEAD
-        {0x00000004, &Controller::DuplicateSession, "DuplicateSessionEx"},
-=======
         {0x00000004, &Controller::DuplicateSessionEx, "DuplicateSessionEx"},
->>>>>>> 5d38bb36
     };
     RegisterHandlers(functions);
 }

--- conflicted
+++ resolved
@@ -96,13 +96,10 @@
             const Field field{static_cast<Field>(Memory::Read8(addr++))};
             size_t length{Memory::Read8(addr++)};
 
-<<<<<<< HEAD
             if (static_cast<Field>(Memory::Read8(addr)) == Field::Skip) {
                 ++addr;
             }
 
-=======
->>>>>>> 497e8ba4
             switch (field) {
             case Field::Message:
                 message = Memory::ReadCString(addr, length);

--- conflicted
+++ resolved
@@ -140,11 +140,7 @@
         u32_le process_id;
         u32_le id;
         INSERT_PADDING_BYTES(0xC);
-<<<<<<< HEAD
         std::array<u8, 8> dispdrv = {'d', 'i', 's', 'p', 'd', 'r', 'v', '\0'};
-=======
-        std::array<u8, 8> dspdrv = {'d', 'i', 's', 'p', 'd', 'r', 'v'};
->>>>>>> 497e8ba4
         INSERT_PADDING_BYTES(8);
     };
     static_assert(sizeof(Data) == 0x28, "ParcelData has wrong size");
